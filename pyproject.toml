--- conflicted
+++ resolved
@@ -47,16 +47,12 @@
 priority = "supplemental"
 
 
-<<<<<<< HEAD
 
 
 
 
 
 
-
-=======
->>>>>>> dc24e789
 [tool.poetry.group.dev.dependencies]
 pytest = "^8.3.4"
 pytest-json-report = "^1.5.0"

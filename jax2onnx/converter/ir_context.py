# jax2onnx/converter/ir_context.py

from __future__ import annotations
from typing import (
    Any,
    Sequence,
    Dict,
    Tuple,
    Optional,
    TYPE_CHECKING,
    Iterable,
    Iterator,
    Union,
    Callable,
    cast,
    Final,
)
from typing import overload
from collections.abc import MutableSequence
import os
import numpy as np
import onnx_ir as ir
from onnx_ir import Attr, AttributeType
from .ir_builder import IRBuilder, _dtype_to_ir
from .ir_constants import ConstantFolder
from .lower_dimexpr import LowerDimExpr
from jax.extend import core as jcore_ext
from numpy.typing import NDArray

if TYPE_CHECKING:
    from .conversion_api import FunctionRegistry


class _InitializerProxy(MutableSequence[ir.Value]):
    """Typed view over builder.initializers that preserves IR builder invariants."""

    def __init__(self, ctx: "IRContext") -> None:
        self._ctx = ctx
        self._storage = ctx.builder.initializers
    
    def append(self, value: ir.Value) -> None:
        self._ctx._handle_initializer_append(value)

    def extend(self, values: Iterable[ir.Value]) -> None:
        for value in values:
            self.append(value)

    @overload
    def __getitem__(self, index: int) -> ir.Value: ...

    @overload
    def __getitem__(self, index: slice) -> MutableSequence[ir.Value]: ...

    def __getitem__(
        self, index: Union[int, slice]
    ) -> Union[ir.Value, MutableSequence[ir.Value]]:
        return self._storage[index]

    @overload
    def __setitem__(self, index: int, value: ir.Value) -> None: ...

    @overload
    def __setitem__(self, index: slice, value: Iterable[ir.Value]) -> None: ...

    def __setitem__(
        self, index: Union[int, slice], value: Union[ir.Value, Iterable[ir.Value]]
    ) -> None:
        if isinstance(index, slice):
            if not isinstance(value, Iterable):
                raise TypeError("Slice assignment expects an iterable of ir.Value")
            self._storage[index] = list(value)
        else:
            if not isinstance(value, ir.Value):
                raise TypeError("Expected ir.Value for item assignment")
            self._storage[index] = value

    @overload
    def __delitem__(self, index: int) -> None: ...

    @overload
    def __delitem__(self, index: slice) -> None: ...

    def __delitem__(self, index: Union[int, slice]) -> None:
        del self._storage[index]

    def __len__(self) -> int:
        return len(self._storage)

    def insert(self, index: int, value: ir.Value) -> None:
        if index >= len(self._storage):
            self.append(value)
            return
        self._storage.insert(index, value)

    def __iter__(self) -> Iterator[ir.Value]:
        return iter(self._storage)

    def __contains__(self, value: object) -> bool:
        return value in self._storage

    def clear(self) -> None:
        self._storage.clear()

    def pop(self, index: int = -1) -> ir.Value:
        return self._storage.pop(index)

    def __bool__(self) -> bool:
        return bool(self._storage)

    def __repr__(self) -> str:
        return f"_InitializerProxy({self._storage!r})"


# ---- literal + dtype bookkeeping -------------------------------------------------
_LITERAL_TYPES: tuple[type[jcore_ext.Literal], ...] = (jcore_ext.Literal,)


# ---- shape coercion: int stays int; otherwise stringify (safe for onnx_ir) --------
def _to_ir_shape(dims: Sequence[Any]) -> ir.Shape:
    out: list[int | str] = []
    for d in dims:
        if isinstance(d, (int, np.integer)):
            out.append(int(d))
        else:
            try:
                out.append(int(d))
            except Exception:
                out.append(str(d))
    return ir.Shape(tuple(out))


def _maybe_attr(obj: Any, attr: str) -> Any | None:
    if obj is None:
        return None
    if not hasattr(obj, attr):
        return None
    try:
        return object.__getattribute__(obj, attr)
    except AttributeError:
        return None
    except Exception:
        try:
            return getattr(obj, attr)
        except Exception:
            return None


def _maybe_literal_value(literal: Any) -> Any | None:
    return _maybe_attr(literal, "val")


def _maybe_aval(obj: Any) -> Any | None:
    return _maybe_attr(obj, "aval")


def _maybe_dtype(aval: Any) -> Optional[np.dtype[Any]]:
    dtype_obj = _maybe_attr(aval, "dtype")
    if dtype_obj is None:
        return None
    try:
        return cast(np.dtype[Any], np.dtype(dtype_obj))
    except TypeError:
        return None


def _maybe_shape(aval: Any) -> Optional[Tuple[Any, ...]]:
    shape_obj = _maybe_attr(aval, "shape")
    if shape_obj is None:
        return None
    try:
        return tuple(shape_obj)
    except TypeError:
        return None


_STACKTRACE_METADATA_ENV: Final[str] = "JAX2ONNX_ENABLE_STACKTRACE_METADATA"


class IRContext:
    def __init__(
        self,
        *,
        opset: int,
        enable_double_precision: bool,
        input_specs: Sequence[Any] | None = None,
        stacktrace_metadata: Optional[bool] = None,
    ):
        if stacktrace_metadata is None:
            env_flag = os.getenv(_STACKTRACE_METADATA_ENV)
            if env_flag is None:
                stacktrace_metadata = False
            else:
                stacktrace_metadata = env_flag.strip().lower() not in {
                    "0",
                    "false",
                    "no",
                    "",
                }
        self.builder: IRBuilder = IRBuilder(
            opset=opset,
            enable_double_precision=enable_double_precision,
            enable_stacktrace_metadata=bool(stacktrace_metadata),
        )
        self._stacktrace_metadata_enabled: bool = bool(stacktrace_metadata)
        if self._stacktrace_metadata_enabled:
            detail_mode = (
                os.getenv("JAX2ONNX_STACKTRACE_DETAIL", "minimal").strip().lower()
            )
            self.builder.set_stacktrace_mode(detail_mode)
        self.builder._function_mode = False
        self.dim_expr_lowerer = LowerDimExpr(self)
        self._default_float_dtype = (
            np.float64 if enable_double_precision else np.float32
        )
        # Back-compat views some plugins touch directly
        self._var2val = self.builder._var2val
        self._initializers = _InitializerProxy(self)
        self._nodes = self.builder.nodes
        self._inputs = self.builder.inputs
        # Track where each symbolic dim came from (object if hashable, and always string)
        self._sym_origin: dict[object, tuple[ir.Value, int]] = {}
        self._sym_origin_str: dict[str, tuple[ir.Value, int]] = {}
        # Name counters for fresh_name(); keep a typed attribute so mypy is happy.
        # Using dict[str, int] since we only ever index by the base string.
        self._name_counters: dict[str, int] = {}
        self._function_mode: bool = False
        self._function_registry: Optional["FunctionRegistry"] = None
        self._ir_functions: list[ir.Function] = []
        # name -> {attr_name: python_value or TensorProto}
        self._attr_overrides: Dict[str, Dict[str, Any]] = {}
        # Set by FunctionScope while emitting FunctionProto
        self._inside_function_scope: bool = False
        self._keep_function_float32: bool = False
        # Function plugin bookkeeping mirrors (always initialised for typed access)
        self._func_name_counters: dict[str, int] = {}
        self._call_input_param_names: set[str] = set()
        self._call_input_param_literals: dict[str, Any] = {}
        self._call_param_value_by_name: dict[str, ir.Value] = {}
        self._const_folder = ConstantFolder()

<<<<<<< HEAD
    def try_evaluate_const(self, var, handler):
        return self._const_folder.try_evaluate(var, handler)
=======
    def register_constant_evaluator(
        self, primitive: Any, handler: Callable[..., Any] | None = None
    ) -> None:
        if isinstance(primitive, str):
            prim_name: str = primitive
        else:
            prim_name_obj = getattr(primitive, "name", None)
            if not isinstance(prim_name_obj, str):
                raise TypeError(
                    "register_constant_evaluator expects a primitive or primitive name"
                )
            prim_name = prim_name_obj
        if handler is None:
            bind = getattr(primitive, "bind", None)
            if not callable(bind):
                raise TypeError(
                    "register_constant_evaluator requires a handler when primitive has no 'bind'"
                )
            handler = cast(Callable[..., Any], bind)
        self._const_folder.register_handler(prim_name, handler)

    def try_evaluate_const(self, var: Any) -> Optional[NDArray[np.generic]]:
        result = self._const_folder.try_evaluate(var)
        return cast(Optional[NDArray[np.generic]], result)
>>>>>>> 95f62b83

    @property
    def opset(self) -> int:
        return self.builder.opset

    @property
    def enable_double_precision(self) -> bool:
        return self.builder.enable_double_precision

    # ------------------------------- Function registry helpers ------------------

    def get_function_registry(self) -> Optional["FunctionRegistry"]:
        return self._function_registry

    def set_function_registry(self, registry: "FunctionRegistry") -> None:
        self._function_registry = registry

    # ------------------------------- IR functions bucket ------------------------

    @property
    def ir_functions(self) -> list[ir.Function]:
        return self._ir_functions

    # ------------------------------- Attr overrides -----------------------------

    @property
    def attr_overrides(self) -> Dict[str, Dict[str, Any]]:
        return self._attr_overrides

    def _promote_float_array(self, arr: np.ndarray) -> np.ndarray:
        if (
            self.builder.enable_double_precision
            and np.issubdtype(arr.dtype, np.floating)
            and arr.dtype != np.float64
        ):
            return arr.astype(np.float64, copy=False)
        return arr

    def fresh_name(self, base: str) -> str:
        # Counter dict is initialized in __init__; no lazy setup needed.
        i = self._name_counters.get(base, 0)
        self._name_counters[base] = i + 1
        # Use underscore-separated numeric suffixes: in_0, out_0, Reshape_0, ...
        sep = "" if base.endswith(("_", "/")) else "_"
        return f"{base}{sep}{i}"

    # Record an attribute override to be applied on the final ModelProto
    def add_node_attr_override(self, node_name: str, attrs: dict[str, object]) -> None:
        if not node_name:
            return
        current = self._attr_overrides.get(node_name)
        if current is None:
            self._attr_overrides[node_name] = dict(attrs or {})
        else:
            current.update(attrs or {})

    # ------------------------------------------------------------------
    # Helper: set attributes in a way that works for both:
    #   - function bodies (need onnx_ir Attr objects)
    #   - top-level graphs (stash raw values, applied later in to_onnx)
    # ------------------------------------------------------------------
    def set_node_attrs(self, node: ir.Node, attrs: Dict[str, Any]) -> None:
        node_name = node.name
        if not node_name:
            prefix = node.op_type or "node"
            node_name = self.builder.fresh_name(prefix)
            node.name = node_name
        merged = dict(self._attr_overrides.get(node_name, {}))
        merged.update(attrs)
        self._attr_overrides[node_name] = merged

    def get_node_attrs(self, node: ir.Node) -> Dict[str, Any]:
        return self._attr_overrides.get(node.name or "", {})

    # ---------- Scope-agnostic external flag as graph input (top) or local value (function)
    def ensure_external_flag(self, name: str, var: Any) -> ir.Value:
        """Top-level: return/create a BOOL[] graph input `name`.
        Function body: return the Value for `var` (function input or literal)."""
        if self._inside_function_scope:
            if var is None:
                lookup = self.__dict__.get("_call_param_value_by_name")
                if isinstance(lookup, dict) and name in lookup:
                    value_obj = lookup[name]
                    if isinstance(value_obj, ir.Value):
                        return value_obj
                    raise TypeError(
                        f"Dynamic call parameter '{name}' is not an ir.Value"
                    )
                raise RuntimeError(
                    f"Call parameter '{name}' does not have a dynamic value in function scope"
                )
            return self.get_value_for_var(var, name_hint=name)
        # top-level graph input (reuse if already present)
        for vi in self.builder.inputs:
            if (vi.name or "") == name:
                return vi
        v = ir.Value(
            name=name, type=ir.TensorType(ir.DataType.BOOL), shape=ir.Shape(())
        )
        self.builder.inputs.append(v)
        return v

    def ensure_training_mode(self, flag_name: str, var: Any) -> ir.Value:
        """
        Return a BOOL[] Value for `training_mode`.
        - Inside a function: if `var` is a JAX literal (has a `.val`), fold to a constant
          training_mode = not(var.val) and feed Dropout directly (NO Not).
        - Otherwise: route the flag through a Not: flag → Not → training_mode.
          (Top-level uses a single graph input named `flag_name`; function uses the local wire.)
        """
        # If we're inside a function body and the flag is a literal, fold now.
        if self._inside_function_scope:
            lit_obj = _maybe_literal_value(var)
            # accept native bool, np.bool_, scalar array etc.
            if lit_obj is not None:
                lit = bool(np.asarray(lit_obj).item())
                return ir.Value(
                    name=self.builder.fresh_name("training_mode"),
                    type=ir.TensorType(ir.DataType.BOOL),
                    shape=ir.Shape(()),
                    const_value=ir.tensor(np.array(not lit, dtype=np.bool_)),
                )
            det_val = self.get_value_for_var(var, name_hint=flag_name)
        else:
            det_val = self.ensure_external_flag(flag_name, var)

        # Dynamic path: build Not(det_val) → training_mode
        tm = ir.Value(
            name=self.builder.fresh_name("training_mode"),
            type=ir.TensorType(ir.DataType.BOOL),
            shape=ir.Shape(()),
        )
        node = ir.Node(
            op_type="Not",
            domain="",
            inputs=[det_val],
            outputs=[tm],
            name=self.builder.fresh_name("Not"),
        )
        self.add_node(node)
        return tm

    def add_node(
        self,
        node: ir.Node,
        inputs: Optional[Sequence[ir.Value]] = None,
        outputs: Optional[Sequence[ir.Value]] = None,
    ) -> ir.Node:
        # maintain legacy signature; plugins pass a constructed ir.Node
        self.builder.nodes.append(node)
        return node

    # ---------- initializer management ----------
    def _handle_initializer_append(self, value: ir.Value) -> None:
        if self._inside_function_scope or self._function_mode:
            tensor = value.const_value
            if tensor is None:
                # Fallback: store as initializer to avoid data loss.
                self.builder.initializers.append(value)
                return
            self._materialize_constant_value(value, tensor)
            return
        self.builder.initializers.append(value)

    def _materialize_constant_value(self, value: ir.Value, tensor: Any) -> None:
        attributes = [Attr("value", AttributeType.TENSOR, tensor)]
        node = ir.Node(
            op_type="Constant",
            domain="",
            inputs=[],
            outputs=[value],
            name=self.fresh_name("Constant"),
            attributes=attributes,
        )
        self.add_node(node)

    def cast_like(
        self, tensor: ir.Value, exemplar: ir.Value, *, name_hint: Optional[str] = None
    ) -> ir.Value:
        out = ir.Value(
            name=self.fresh_name(name_hint or f"{tensor.name}_cast"),
            type=exemplar.type,
            shape=tensor.shape,
        )
        self.add_node(
            ir.Node(
                op_type="CastLike",
                domain="",
                inputs=[tensor, exemplar],
                outputs=[out],
                name=self.fresh_name("CastLike"),
            )
        )
        return out

    def bind_const_for_var(self, var: Any, np_array: np.ndarray) -> ir.Value:
        array = (
            np.asarray(np_array) if not isinstance(np_array, np.ndarray) else np_array
        )
        self._const_folder.register_const(var, array)
        promote_flag = self.builder.enable_double_precision
        keep_float32 = self._keep_function_float32
        if self._function_mode:
            aval = _maybe_aval(var)
            aval_np_dtype = _maybe_dtype(aval)
            if (
                keep_float32
                and aval_np_dtype is not None
                and np.issubdtype(aval_np_dtype, np.floating)
                and aval_np_dtype != np.float64
            ):
                if array.dtype != aval_np_dtype:
                    array = np.asarray(array, dtype=aval_np_dtype)
                promote_flag = False
            else:
                array = self._promote_float_array(array)
        else:
            array = self._promote_float_array(array)

        tensor = ir.tensor(array)
        value_name = "const_val" if self._function_mode else "const"
        value = ir.Value(
            name=self.fresh_name(value_name),
            type=ir.TensorType(_dtype_to_ir(array.dtype, promote_flag)),
            shape=_to_ir_shape(array.shape),
            const_value=tensor,
        )

        if self._function_mode:
            self.add_node(
                ir.Node(
                    op_type="Constant",
                    domain="",
                    inputs=[],
                    outputs=[value],
                    name=self.fresh_name("Constant"),
                    attributes=[Attr("value", AttributeType.TENSOR, tensor)],
                )
            )
        else:
            self.builder.initializers.append(value)

        try:
            self.builder._var2val[var] = value
        except TypeError:
            pass
        return value

    # Bind an existing IR Value to a JAX var (no new Value created).
    # Used by FunctionPlugin to tie function-scope inputs to inner jaxpr invars.
    def bind_value_for_var(self, var: object, value: ir.Value) -> None:
        try:
            self.builder._var2val[var] = value
        except TypeError:
            # Some JAX Literal objects are unhashable; skip caching in that case.
            pass

    def add_input_for_invar(self, var: Any, index: int) -> ir.Value:
        aval = _maybe_aval(var)
        if aval is None:
            raise TypeError("Expected var with 'aval' attribute")
        shp = _maybe_shape(aval)
        if shp is None:
            raise TypeError("Aval missing shape")
        aval_dtype = _maybe_dtype(aval)
        if aval_dtype is None:
            raise TypeError("Aval missing dtype")
        promote_flag = self.builder.enable_double_precision
        if (
            self._function_mode
            and self._keep_function_float32
            and np.issubdtype(aval_dtype, np.floating)
            and aval_dtype != np.float64
        ):
            promote_flag = False
        val = ir.Value(
            name=f"in_{index}",
            type=ir.TensorType(_dtype_to_ir(aval_dtype, promote_flag)),
            shape=_to_ir_shape(shp),
        )
        self.builder._var2val[var] = val
        self.builder.inputs.append(val)
        # Remember which input/axis supplies each symbolic dim
        for ax, d in enumerate(shp):
            if not isinstance(d, (int, np.integer)):
                try:
                    self._sym_origin[d] = (val, ax)  # for hashable DimExprs
                except TypeError:
                    pass
                self._sym_origin_str[str(d)] = (val, ax)
        return val

    def get_symbolic_dim_origin(self, dim: object) -> Optional[tuple[ir.Value, int]]:
        if dim in self._sym_origin:
            return self._sym_origin[dim]
        return self._sym_origin_str.get(str(dim))

    def get_value_for_var(
        self,
        var: Any,
        *,
        name_hint: Optional[str] = None,
        prefer_np_dtype: Optional[np.dtype] = None,
    ) -> ir.Value:
        # Literals show up directly in eqn.invars for things like add_const
        if _LITERAL_TYPES and isinstance(var, _LITERAL_TYPES):
            literal_val = _maybe_literal_value(var)
            if literal_val is None:
                raise TypeError("Literal missing value")
            arr = np.asarray(literal_val)
            aval = _maybe_aval(var)
            literal_dtype = _maybe_dtype(aval)
            if literal_dtype is None:
                try:
                    literal_dtype = np.dtype(arr.dtype)
                except TypeError:
                    literal_dtype = None
            if prefer_np_dtype is not None:
                try:
                    prefer_dtype = np.dtype(prefer_np_dtype)
                    literal_dtype = prefer_dtype
                except TypeError:
                    pass

            if np.issubdtype(arr.dtype, np.floating):
                tgt = literal_dtype or np.dtype(self._default_float_dtype)
                arr = arr.astype(tgt, copy=False)
            elif np.issubdtype(arr.dtype, np.integer) and literal_dtype is not None:
                arr = arr.astype(literal_dtype, copy=False)
            return self.bind_const_for_var(var, arr)

        if var in self.builder._var2val:
            return self.builder._var2val[var]
        aval = _maybe_aval(var)
        if aval is None:
            raise TypeError(f"Unsupported var type: {type(var)}")
        aval_dtype = _maybe_dtype(aval)
        if aval_dtype is None:
            raise TypeError("Aval missing dtype")
        if (
            not self.builder.enable_double_precision
            and np.issubdtype(aval_dtype, np.floating)
            and aval_dtype != np.dtype(self._default_float_dtype)
        ):
            aval_dtype = np.dtype(self._default_float_dtype)
        promote_flag = self.builder.enable_double_precision
        if (
            self._function_mode
            and self._keep_function_float32
            and promote_flag
            and np.issubdtype(aval_dtype, np.floating)
            and aval_dtype != np.float64
        ):
            promote_flag = False
        shape_tuple = _maybe_shape(aval)
        if shape_tuple is None:
            raise TypeError("Aval missing shape")
        v = ir.Value(
            name=name_hint or self.fresh_name("v"),
            type=ir.TensorType(_dtype_to_ir(aval_dtype, promote_flag)),
            shape=_to_ir_shape(shape_tuple),
        )
        self.builder._var2val[var] = v
        return v

    def add_outputs_from_vars(self, outvars: Sequence[Any]) -> None:
        for i, var in enumerate(outvars):
            v = self.get_value_for_var(var, name_hint=f"out_{i}")
            target_enum: Optional[ir.DataType] = None
            aval = _maybe_aval(var)
            np_dtype = _maybe_dtype(aval)
            if np_dtype is not None:
                target_enum = _dtype_to_ir(
                    np_dtype, self.builder.enable_double_precision
                )
            current_type = v.type
            current_enum = (
                current_type.dtype if isinstance(current_type, ir.TensorType) else None
            )
            if target_enum is not None and current_enum is not None:
                if target_enum != current_enum:
                    promote_float = (
                        self.builder.enable_double_precision
                        and target_enum.is_floating_point()
                        and current_enum.is_floating_point()
                    )
                    downcast_float = (
                        not self.builder.enable_double_precision
                        and target_enum.is_floating_point()
                        and current_enum.is_floating_point()
                    )
                    keep_int64 = (
                        target_enum.is_integer() and current_enum == ir.DataType.INT64
                    )
                    if promote_float:
                        target_enum = current_enum
                    elif downcast_float:
                        target_enum = current_enum
                    elif keep_int64:
                        target_enum = current_enum
                    else:
                        cast_val = ir.Value(
                            name=self.fresh_name("output_cast"),
                            type=ir.TensorType(target_enum),
                            shape=v.shape,
                        )
                        self.add_node(
                            ir.Node(
                                op_type="Cast",
                                domain="",
                                inputs=[v],
                                outputs=[cast_val],
                                name=self.fresh_name("Cast"),
                                attributes=[
                                    Attr(
                                        "to",
                                        AttributeType.INT,
                                        int(target_enum.value),
                                    )
                                ],
                            )
                        )
                        v = cast_val
            elif target_enum is not None and current_enum is None:
                v.type = ir.TensorType(target_enum)
            self.builder.outputs.append(v)

    # Convenience: make sure the model declares an opset import for a domain
    def ensure_opset_import(self, domain: str, version: int = 1) -> None:
        if hasattr(self.builder, "ensure_opset_import"):
            self.builder.ensure_opset_import(domain, version)
        elif hasattr(self.builder, "add_opset_import"):
            self.builder.add_opset_import(domain, version)

    def to_model_proto(self, *, name: str, ir_version: int = 10) -> ir.Model:
        return self.builder.to_ir_model(name=name, ir_version=ir_version)


EMPTY_SHAPE: Tuple[Any, ...] = ()<|MERGE_RESOLUTION|>--- conflicted
+++ resolved
@@ -37,7 +37,7 @@
     def __init__(self, ctx: "IRContext") -> None:
         self._ctx = ctx
         self._storage = ctx.builder.initializers
-    
+
     def append(self, value: ir.Value) -> None:
         self._ctx._handle_initializer_append(value)
 
@@ -238,10 +238,6 @@
         self._call_param_value_by_name: dict[str, ir.Value] = {}
         self._const_folder = ConstantFolder()
 
-<<<<<<< HEAD
-    def try_evaluate_const(self, var, handler):
-        return self._const_folder.try_evaluate(var, handler)
-=======
     def register_constant_evaluator(
         self, primitive: Any, handler: Callable[..., Any] | None = None
     ) -> None:
@@ -266,7 +262,6 @@
     def try_evaluate_const(self, var: Any) -> Optional[NDArray[np.generic]]:
         result = self._const_folder.try_evaluate(var)
         return cast(Optional[NDArray[np.generic]], result)
->>>>>>> 95f62b83
 
     @property
     def opset(self) -> int:

# file: jax2onnx/plugins/examples/eqx/mlp.py

import equinox as eqx
import jax
import jax.random as jr
import numpy as np
from onnx import numpy_helper

from jax2onnx.plugin_system import register_example


class Mlp(eqx.Module):
    linear1: eqx.nn.Linear
    dropout: eqx.nn.Dropout
    norm: eqx.nn.LayerNorm
    linear2: eqx.nn.Linear

    def __init__(
        self, in_features: int, hidden_features: int, out_features: int, key: jax.Array
    ):
        key_1, key_2 = jr.split(key, 2)

        self.linear1 = eqx.nn.Linear(in_features, hidden_features, key=key_1)
        self.dropout = eqx.nn.Dropout(p=0.2, inference=False)
        self.norm = eqx.nn.LayerNorm(hidden_features)
        self.linear2 = eqx.nn.Linear(hidden_features, out_features, key=key_2)

    def __call__(self, x, key=None):
        x = jax.nn.gelu(self.dropout(self.norm(self.linear1(x)), key=key))
        return self.linear2(x)


# --- Test Case Definition ---
# 1. Create the model instance once, outside the testcase's callable.
#    This ensures that the random weight initialization is not part of the
#    function that gets traced for ONNX conversion.
# 2. Create variations for inference and batching.
model = Mlp(30, 20, 10, key=jax.random.PRNGKey(0))
inference_model = eqx.nn.inference_mode(model, value=True)
batched_model = jax.vmap(model, in_axes=(0, None))


def _check_dropout_training_mode(m, expected_mode: bool) -> bool:
    """Helper to check the training_mode input of the Dropout node."""
    try:
        dropout_node = next(n for n in m.graph.node if n.op_type == "Dropout")
        training_mode_input_name = dropout_node.input[2]
        training_mode_init = next(
            i for i in m.graph.initializer if i.name == training_mode_input_name
        )
        return np.isclose(
            numpy_helper.to_array(training_mode_init), expected_mode
        ).all()
    except StopIteration:
        return False


register_example(
    component="MlpExample",
    description="A simple MLP example using Equinox.",
    source="https://github.com/patrick-kidger/equinox",
    since="v0.7.3",
    context="examples.eqx",
    children=["eqx.nn.Linear", "eqx.nn.Dropout", "jax.nn.gelu"],
    testcases=[
<<<<<<< HEAD
        # -------------------------------------------------------------- #
        # training – keep dropout stochastic, so we skip numeric check   #
        # -------------------------------------------------------------- #
        {
            "testcase": "mlp_training_mode",
            "callable": (
                lambda x, *, model=model, _k=jax.random.PRNGKey(0): model(x, _k)
            ),
            "input_shapes": [(30,)],  # only the data tensor is an input
            "post_check_onnx_graph": lambda m: (
                _check_dropout_training_mode(m, expected_mode=True)
            ),
            # stochastic → numeric equality is meaningless
            "skip_numeric_validation": True,
        },
        # inference – dropout disabled, numeric check OK
        # -------------------------------------------------------------- #
        {
            "testcase": "mlp_inference_mode",
            # key is optional when inference=True, just pass None
            "callable": (lambda x, *, model=inference_model: model(x, key=None)),
            "input_shapes": [(30,)],
            "post_check_onnx_graph": lambda m: (
                _check_dropout_training_mode(m, expected_mode=False)
            ),
        },
        # batched training – same idea as single‑example training
        # -------------------------------------------------------------- #
        {
            "testcase": "mlp_batched_training_mode",
            "callable": (
                lambda x, *, model=batched_model, _k=jax.random.PRNGKey(0): model(x, _k)
            ),
            "input_shapes": [("B", 30)],
            "skip_numeric_validation": True,
        },
=======
        # TODO: enable testcases
        # # -------------------------------------------------------------- #
        # # training – keep dropout stochastic, so we skip numeric check   #
        # # -------------------------------------------------------------- #
        # {
        #     "testcase": "mlp_training_mode",
        #     "callable": (
        #         lambda x, *, model=model, _k=jax.random.PRNGKey(0): model(x, _k)
        #     ),
        #     "input_shapes": [(30,)],  # only the data tensor is an input
        #     "post_check_onnx_graph": lambda m: (
        #         _check_dropout_training_mode(m, expected_mode=True)
        #     ),
        #     # stochastic → numeric equality is meaningless
        #     "skip_numeric_validation": True,
        # },
        # # inference – dropout disabled, numeric check OK
        # # -------------------------------------------------------------- #
        # {
        #     "testcase": "mlp_inference_mode",
        #     # key is optional when inference=True, just pass None
        #     "callable": (lambda x, *, model=inference_model: model(x, key=None)),
        #     "input_shapes": [(30,)],
        #     "post_check_onnx_graph": lambda m: (
        #         _check_dropout_training_mode(m, expected_mode=False)
        #     ),
        # },
        # # batched training – same idea as single‑example training
        # # -------------------------------------------------------------- #
        # {
        #     "testcase": "mlp_batched_training_mode",
        #     "callable": (
        #         lambda x, *, model=batched_model, _k=jax.random.PRNGKey(0): model(x, _k)
        #     ),
        #     "input_shapes": [("B", 30)],
        #     "skip_numeric_validation": True,
        # },
>>>>>>> 7cf30f2c
    ],
)<|MERGE_RESOLUTION|>--- conflicted
+++ resolved
@@ -63,44 +63,6 @@
     context="examples.eqx",
     children=["eqx.nn.Linear", "eqx.nn.Dropout", "jax.nn.gelu"],
     testcases=[
-<<<<<<< HEAD
-        # -------------------------------------------------------------- #
-        # training – keep dropout stochastic, so we skip numeric check   #
-        # -------------------------------------------------------------- #
-        {
-            "testcase": "mlp_training_mode",
-            "callable": (
-                lambda x, *, model=model, _k=jax.random.PRNGKey(0): model(x, _k)
-            ),
-            "input_shapes": [(30,)],  # only the data tensor is an input
-            "post_check_onnx_graph": lambda m: (
-                _check_dropout_training_mode(m, expected_mode=True)
-            ),
-            # stochastic → numeric equality is meaningless
-            "skip_numeric_validation": True,
-        },
-        # inference – dropout disabled, numeric check OK
-        # -------------------------------------------------------------- #
-        {
-            "testcase": "mlp_inference_mode",
-            # key is optional when inference=True, just pass None
-            "callable": (lambda x, *, model=inference_model: model(x, key=None)),
-            "input_shapes": [(30,)],
-            "post_check_onnx_graph": lambda m: (
-                _check_dropout_training_mode(m, expected_mode=False)
-            ),
-        },
-        # batched training – same idea as single‑example training
-        # -------------------------------------------------------------- #
-        {
-            "testcase": "mlp_batched_training_mode",
-            "callable": (
-                lambda x, *, model=batched_model, _k=jax.random.PRNGKey(0): model(x, _k)
-            ),
-            "input_shapes": [("B", 30)],
-            "skip_numeric_validation": True,
-        },
-=======
         # TODO: enable testcases
         # # -------------------------------------------------------------- #
         # # training – keep dropout stochastic, so we skip numeric check   #
@@ -138,6 +100,5 @@
         #     "input_shapes": [("B", 30)],
         #     "skip_numeric_validation": True,
         # },
->>>>>>> 7cf30f2c
     ],
 )
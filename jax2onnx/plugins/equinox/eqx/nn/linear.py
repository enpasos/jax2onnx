# jax2onnx/plugins/equinox/eqx/nn/linear.py
"""
ONNX plugin for **equinox.nn.Linear** that supports symbolic-batch dimensions
and high-rank inputs.

Key differences vs. the Flax/NNX version
----------------------------------------
* Equinox stores parameters directly (`self.weight`, `self.bias`) – no `.value`.
* Weight has shape ``(out_features, in_features)`` so ONNX ``Gemm`` is emitted
  with ``transB = 1`` instead of transposing beforehand.
* The monkey-patch targets **eqx.nn.Linear** and binds through
  ``eqx.nn.linear_p``.
"""

from __future__ import annotations

import logging
from types import SimpleNamespace
from typing import TYPE_CHECKING, Callable

import equinox as eqx
import jax
import jax.numpy as jnp
import numpy as np
from jax import core
from jax.extend.core import Primitive
from jax.interpreters import batching
from onnx import helper

from jax2onnx.plugin_system import PrimitiveLeafPlugin, register_primitive

if TYPE_CHECKING:  # only for type checkers & IDEs
    from jax2onnx.converter.jaxpr_converter import Jaxpr2OnnxConverter

logger = logging.getLogger("jax2onnx.plugins.equinox.eqx.nn.linear")

# --------------------------------------------------------------------------
# Example modules for testcases: seed once at import time, so __init__ PRNG
# happens now, not inside the traced function.
_eqx_linear_symbolic_mod = eqx.nn.Linear(128, 64, key=jax.random.PRNGKey(0))
_eqx_linear_highrank_mod = eqx.nn.Linear(128, 64, key=jax.random.PRNGKey(0))
# Reproducer for issue #85: no-bias Linear (bias=None) should be supported.
# We add dedicated modules so the testcases can import-time freeze parameters.
_eqx_linear_nobias_mod = eqx.nn.Linear(
    128, 64, use_bias=False, key=jax.random.PRNGKey(0)
)
# --------------------------------------------------------------------------

# -----------------------------------------------------------------------------
# 1. Primitive -----------------------------------------------------------------
# -----------------------------------------------------------------------------
eqx.nn.linear_p = Primitive("eqx.nn.linear")
eqx.nn.linear_p.multiple_results = False


# -----------------------------------------------------------------------------
# 2. Plugin registration -------------------------------------------------------
# -----------------------------------------------------------------------------
@register_primitive(
    jaxpr_primitive=eqx.nn.linear_p.name,
    jax_doc="https://docs.kidger.site/equinox/api/eqx/nn/linear/",
    onnx=[
        {"component": "Gemm", "doc": "https://onnx.ai/onnx/operators/onnx__Gemm.html"},
        {
            "component": "Reshape",
            "doc": "https://onnx.ai/onnx/operators/onnx__Reshape.html",
        },
    ],
    since="v0.8.0",
    context="primitives.eqx",
    component="linear",
<<<<<<< HEAD
    testcases=[ 
=======
    testcases=[
>>>>>>> c684a399
        {
            "testcase": "eqx_linear_symbolic_batch",
            "callable": lambda x, _mod=_eqx_linear_symbolic_mod: jax.vmap(_mod)(x),
            "input_shapes": [("B", 128)],
            "post_check_onnx_graph": lambda m: (
                any(node.op_type == "Gemm" for node in m.graph.node)
            ),
        },
        {
<<<<<<< HEAD
            "testcase": "eqx_linear_high_rank",
            # Two vmaps: first over the inner axis (size 10), then over the batch axis (size 32).
=======
            "testcase": "eqx_linear_no_bias_symbolic_batch",
            # Reproduce the no-bias path (bias=None) under vmap/batched input.
            # This used to fail during tracing because None was bound to the primitive.
            "callable": lambda x, _mod=_eqx_linear_nobias_mod: jax.vmap(_mod)(x),
            "input_shapes": [("B", 128)],
            "post_check_onnx_graph": lambda m: (
                any(node.op_type == "Gemm" for node in m.graph.node)
            ),
        },
        {
            "testcase": "eqx_linear_no_bias_vector",
            # Also cover the rank-1 no-bias case (no vmap).
            "callable": _eqx_linear_nobias_mod,
            "input_shapes": [(128,)],
            "post_check_onnx_graph": lambda m: (
                any(n.op_type == "Gemm" for n in m.graph.node)
            ),
        },
        {
            "testcase": "eqx_linear_high_rank",
            # Two vmaps: first over the inner axis (size 10), then over the batch axis (size 32).
>>>>>>> c684a399
            # For more details, see docs/equinox_linear.md.
            "callable": (
                lambda x, _mod=_eqx_linear_highrank_mod: jax.vmap(jax.vmap(_mod))(x)
            ),
            "input_shapes": [(32, 10, 128)],
            "post_check_onnx_graph": lambda m: (
                any(node.op_type == "Gemm" for node in m.graph.node)
            ),
        },
        {
            "testcase": "eqx_linear_vector",
            # directly call the module (no vmap) on a 1‑D input
            "callable": _eqx_linear_symbolic_mod,
            "input_shapes": [(128,)],
            "post_check_onnx_graph": lambda m: (
                any(n.op_type == "Gemm" for n in m.graph.node)
            ),
        },
    ],
)
class EqxLinearPlugin(PrimitiveLeafPlugin):
    """Convert **equinox.nn.Linear** to ONNX (symbolic-dim aware)."""

    # ------------------------------------------------------------------
    # keep a reference to the pristine implementation
    # ------------------------------------------------------------------
    _ORIGINAL_LINEAR_CALL: Callable | None = None

    # ------------------------------------------------------------------
    # helper ------------------------------------------------------------
    # ------------------------------------------------------------------
    @staticmethod
    def _ensure_graph_input(s: "Jaxpr2OnnxConverter", name: str, var) -> None:
        """Make *name* a graph input if it is not a constant/initializer."""
        if name in s.name_to_const:  # → will be an initializer
            return
        if any(inp.name == name for inp in s.builder.inputs):
            return
        dtype_enum = s.builder._numpy_dtype_to_onnx(var.aval.dtype)
        value_info = helper.make_tensor_value_info(
            name,
            dtype_enum,
            [d if isinstance(d, int) else None for d in var.aval.shape],
        )
        s.builder.inputs.append(value_info)

    # ------------------------------------------------------------------
    # abstract-eval -----------------------------------------------------
    # ------------------------------------------------------------------
    @staticmethod
    def abstract_eval(
        x: core.ShapedArray,
        weight: core.ShapedArray,
        bias: core.ShapedArray,
    ):
        """
        Symbolic-shape rule **delegating** to the untouched
        `equinox.nn.Linear.__call__`.
        """
        if EqxLinearPlugin._ORIGINAL_LINEAR_CALL is None:
            raise RuntimeError("Original eqx.nn.Linear.__call__ not stored.")

        # lightweight ShapeDtypeStruct shells
        x_spec = jax.ShapeDtypeStruct(x.shape, x.dtype)
        w_spec = jax.ShapeDtypeStruct(weight.shape, weight.dtype)
        b_spec = jax.ShapeDtypeStruct(bias.shape, bias.dtype)

        def _helper(xv, wv, bv):
            """Call the un-patched Linear with a dummy module."""

            dummy = SimpleNamespace(
                weight=wv,
                bias=bv,
                use_bias=bv is not None,
            )
            return EqxLinearPlugin._ORIGINAL_LINEAR_CALL(dummy, xv)

        try:
            out = jax.eval_shape(_helper, x_spec, w_spec, b_spec)
            out = jax.tree_util.tree_leaves(out)[0]
            return core.ShapedArray(out.shape, out.dtype)
        except Exception:  # fallback – handle flattening
            need_flat = x.ndim > 2
            out_features, _ = weight.shape
            if need_flat:
                out_shape = (x.shape[0], out_features)
            else:
                out_shape = (*x.shape[:-1], out_features)
            return core.ShapedArray(out_shape, x.dtype)

    # ------------------------------------------------------------------
    # ONNX lowering -----------------------------------------------------
    # ------------------------------------------------------------------
    def to_onnx(self, s: "Jaxpr2OnnxConverter", node_inputs, node_outputs, params):
        x_var, w_var, b_var = node_inputs
        y_var = node_outputs[0]

        x_name = s.get_name(x_var)
        w_name = s.get_name(w_var)
        b_name = s.get_name(b_var)
        y_name = s.get_name(y_var)

        # make sure they are graph inputs (important for constants)
        for n, v in [(x_name, x_var), (w_name, w_var), (b_name, b_var)]:
            self._ensure_graph_input(s, n, v)

        # Harmonize dtypes: Gemm requires all inputs to share the same dtype.
        x_dtype = x_var.aval.dtype
        w_dtype = w_var.aval.dtype
        b_dtype = b_var.aval.dtype

        x_shape = x_var.aval.shape
        out_shape = y_var.aval.shape
        dtype = x_dtype

        in_features = w_var.aval.shape[1]
        out_features = w_var.aval.shape[0]
        batch_dims = x_shape[:-1]
        need_reshape = len(x_shape) != 2  # rank-1  OR  rank > 2

        # -- Step 1: bring input to 2‑D --------------------------------------
        if need_reshape:
            flat_name = s.get_unique_name("x2d")
            reshape_shape = [-1, in_features]
            shape_const = s.get_constant_name(np.array(reshape_shape, np.int64))

            s.add_node(
                helper.make_node(
                    "Reshape",
                    inputs=[x_name, shape_const],
                    outputs=[flat_name],
                    name=s.get_unique_name("reshape_flatten"),
                )
            )
            x_name = flat_name
            s.add_shape_info(x_name, tuple(reshape_shape), dtype)

        # -- Step 1b: ensure W and b match X dtype (insert Casts if needed) --
        target_enum = s.builder._numpy_dtype_to_onnx(dtype)
        if w_dtype != dtype:
            w_cast = s.get_unique_name("w_cast")
            s.add_node(
                helper.make_node(
                    "Cast",
                    inputs=[w_name],
                    outputs=[w_cast],
                    name=s.get_unique_name("cast_weight_to_xdtype"),
                    to=target_enum,
                )
            )
            s.add_shape_info(w_cast, w_var.aval.shape, dtype)
            w_name = w_cast
        if b_dtype != dtype:
            b_cast = s.get_unique_name("b_cast")
            s.add_node(
                helper.make_node(
                    "Cast",
                    inputs=[b_name],
                    outputs=[b_cast],
                    name=s.get_unique_name("cast_bias_to_xdtype"),
                    to=target_enum,
                )
            )
            s.add_shape_info(b_cast, b_var.aval.shape, dtype)
            b_name = b_cast

        # -- Step 2: Gemm  (note: transB = 1 !) ------------------------------
        gemm_out = s.get_unique_name("gemm_out")
        s.add_node(
            helper.make_node(
                "Gemm",
                inputs=[x_name, w_name, b_name],
                outputs=[gemm_out],
                name=s.get_unique_name("linear_gemm"),
                transB=1,  # weight is (out, in)
            )
        )
        s.add_shape_info(gemm_out, (-1, out_features), dtype)

        # -- Step 3: restore the original shape ------------------------------
        if need_reshape:
            target_shape = [
                (-1 if not isinstance(d, int) else d) for d in batch_dims
            ] + [out_features]
            shape_const = s.get_constant_name(np.array(target_shape, np.int64))

            s.add_node(
                helper.make_node(
                    "Reshape",
                    inputs=[gemm_out, shape_const],
                    outputs=[y_name],
                    name=s.get_unique_name("reshape_output"),
                )
            )
            s.add_shape_info(y_name, out_shape, dtype)
        else:
            s.var_to_name[y_var] = gemm_out
            s.add_shape_info(gemm_out, out_shape, dtype)

    # ------------------------------------------------------------------
    # monkey-patch ------------------------------------------------------
    # ------------------------------------------------------------------
    @staticmethod
    def get_monkey_patch(orig_fn):
        """
        Store the *original* implementation and return a patched version that
        routes calls through the new primitive.
        """
        EqxLinearPlugin._ORIGINAL_LINEAR_CALL = orig_fn

        def patched_call(self, x):
            # When use_bias=False, Equinox sets self.bias to None.
            # JAX primitives cannot accept None; substitute a zero bias.
            #
            # Important for export/numeric parity: choose the *promoted* dtype,
            # which in practice matches x.dtype (since JAX promotes matmul).
            # This avoids downstream ONNX type mismatches in f64 tests.
            b = self.bias
            if b is None:
                # self.weight shape is (out_features, in_features)
                out_features = self.weight.shape[0]
                # Prefer x.dtype; fall back to weight dtype if x has no dtype attr.
                try:
                    target_dtype = x.dtype
                except AttributeError:
                    target_dtype = self.weight.dtype
                b = jnp.zeros((out_features,), dtype=target_dtype)

            # Always bind three array args: x, weight, bias
            return eqx.nn.linear_p.bind(x, self.weight, b)

        return patched_call

    @staticmethod
    def patch_info():
        return {
            "patch_targets": [eqx.nn.Linear],
            "patch_function": EqxLinearPlugin.get_monkey_patch,  # receives orig_fn
            "target_attribute": "__call__",
        }


# -----------------------------------------------------------------------------
# 3. Register abstract-eval ----------------------------------------------------
# -----------------------------------------------------------------------------
eqx.nn.linear_p.def_abstract_eval(EqxLinearPlugin.abstract_eval)


# ------------------------------------------------------------------
# 4.  Batching rule ------------------------------------------------
# ------------------------------------------------------------------
def _eqx_linear_batching_rule(batched_args, batch_dims, **_):
    """Batching rule for `eqx.nn.linear_p`."""
    x, weight, bias = batched_args
    x_bdim, w_bdim, b_bdim = batch_dims

    # For `vmap(model)(xs)`, only `xs` has a batch dimension.
    # The model parameters (weight, bias) are treated as constants w.r.t. `vmap`.
    if w_bdim is not None or b_bdim is not None:
        raise NotImplementedError(
            "Batching over `eqx.nn.Linear` parameters is not supported."
        )

    # The primitive is now applied to a batched `x`. The `to_onnx` implementation
    # will see the extra dimension on `x` and handle it by flattening/unflattening.
    out = eqx.nn.linear_p.bind(x, weight, bias)

    # The output has a batch dimension at the same axis as the input.
    return out, x_bdim


# Register the batching rule for our primitive
batching.primitive_batchers[eqx.nn.linear_p] = _eqx_linear_batching_rule<|MERGE_RESOLUTION|>--- conflicted
+++ resolved
@@ -69,11 +69,7 @@
     since="v0.8.0",
     context="primitives.eqx",
     component="linear",
-<<<<<<< HEAD
-    testcases=[ 
-=======
     testcases=[
->>>>>>> c684a399
         {
             "testcase": "eqx_linear_symbolic_batch",
             "callable": lambda x, _mod=_eqx_linear_symbolic_mod: jax.vmap(_mod)(x),
@@ -83,10 +79,6 @@
             ),
         },
         {
-<<<<<<< HEAD
-            "testcase": "eqx_linear_high_rank",
-            # Two vmaps: first over the inner axis (size 10), then over the batch axis (size 32).
-=======
             "testcase": "eqx_linear_no_bias_symbolic_batch",
             # Reproduce the no-bias path (bias=None) under vmap/batched input.
             # This used to fail during tracing because None was bound to the primitive.
@@ -108,7 +100,6 @@
         {
             "testcase": "eqx_linear_high_rank",
             # Two vmaps: first over the inner axis (size 10), then over the batch axis (size 32).
->>>>>>> c684a399
             # For more details, see docs/equinox_linear.md.
             "callable": (
                 lambda x, _mod=_eqx_linear_highrank_mod: jax.vmap(jax.vmap(_mod))(x)

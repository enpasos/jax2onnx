--- conflicted
+++ resolved
@@ -64,37 +64,6 @@
     context="primitives.eqx",
     component="linear",
     testcases=[
-<<<<<<< HEAD
-        {
-            "testcase": "eqx_linear_symbolic_batch",
-            "callable": lambda x, _mod=_eqx_linear_symbolic_mod: jax.vmap(_mod)(x),
-            "input_shapes": [("B", 128)],
-            "post_check_onnx_graph": lambda m: (
-                any(node.op_type == "Gemm" for node in m.graph.node)
-            ),
-        },
-        {
-            "testcase": "eqx_linear_high_rank",
-            # Two vmaps: first over the inner axis (size 10), then over the batch axis (size 32).
-            # For more details, see docs/equinox_linear.md.
-            "callable": (
-                lambda x, _mod=_eqx_linear_highrank_mod: jax.vmap(jax.vmap(_mod))(x)
-            ),
-            "input_shapes": [(32, 10, 128)],
-            "post_check_onnx_graph": lambda m: (
-                any(node.op_type == "Gemm" for node in m.graph.node)
-            ),
-        },
-        {
-            "testcase": "eqx_linear_vector",
-            # directly call the module (no vmap) on a 1‑D input
-            "callable": _eqx_linear_symbolic_mod,
-            "input_shapes": [(128,)],
-            "post_check_onnx_graph": lambda m: (
-                any(n.op_type == "Gemm" for n in m.graph.node)
-            ),
-        },
-=======
         # TODO: enable testcases
         # {
         #     "testcase": "eqx_linear_symbolic_batch",
@@ -125,7 +94,6 @@
         #         any(n.op_type == "Gemm" for n in m.graph.node)
         #     ),
         # },
->>>>>>> 7cf30f2c
     ],
 )
 class EqxLinearPlugin(PrimitiveLeafPlugin):

# jax2onnx/plugins/jax/lax/gather.py

from __future__ import annotations

from typing import TYPE_CHECKING, Any, Callable

import jax
import jax.numpy as jnp
import numpy as np
import onnx_ir as ir
from jax import lax

from jax2onnx.plugins._ir_shapes import _ensure_value_metadata, _stamp_type_and_shape
from jax2onnx.plugins._post_check_onnx_graph import expect_graph as EG
from jax2onnx.plugins.jax.lax._index_utils import _const_i64, _scalar_i64, _shape_of
from jax2onnx.plugins.plugin_system import PrimitiveLeafPlugin, register_primitive

from .gather_helpers import get_gir_output_shape
from .gather_compile import compile_to_gir

<<<<<<< HEAD
=======

_CONST_HANDLERS_REGISTERED: bool = False


def _ensure_constant_folders_registered(ctx: "IRContext") -> None:
    global _CONST_HANDLERS_REGISTERED
    if _CONST_HANDLERS_REGISTERED:
        return

    register = getattr(ctx, "register_constant_evaluator", None)
    if not callable(register):
        _CONST_HANDLERS_REGISTERED = True
        return

    from jax import lax

    def _bind(primitive: Any) -> Callable[..., Any]:
        return lambda *args, **kwargs: primitive.bind(*args, **kwargs)

    primitive_names = [
        "broadcast_in_dim_p",
        "reshape_p",
        "squeeze_p",
        "dynamic_slice_p",
        "slice_p",
        "concatenate_p",
        "add_p",
        "sub_p",
        "mul_p",
        "min_p",
        "max_p",
        "transpose_p",
        "rev_p",
        "broadcasted_iota_p",
        "convert_element_type_p",
    ]

    for name in primitive_names:
        primitive = getattr(lax, name, None)
        if primitive is None:
            continue
        try:
            register(primitive, _bind(primitive))
        except Exception:
            continue

    _CONST_HANDLERS_REGISTERED = True


>>>>>>> 95f62b83
if TYPE_CHECKING:  # pragma: no cover - typing only
    from jax2onnx.converter.ir_context import IRContext

def _is_integer_dtype(dtype) -> bool:
    try:
        return np.issubdtype(np.dtype(dtype), np.integer)
    except TypeError:
        return False

def _dtype_enum_from_value(val: ir.Value) -> ir.DataType:
    dtype = getattr(getattr(val, "type", None), "dtype", None)
    if dtype is None:
        raise TypeError("Missing dtype on value; ensure inputs are typed.")
    return dtype

def _dtype_enum_from_value(val: ir.Value) -> ir.DataType:
    dtype = getattr(getattr(val, "type", None), "dtype", None)
    if dtype is None:
        raise TypeError("Missing dtype on value; ensure inputs are typed.")
    return dtype


@register_primitive(
    jaxpr_primitive=jax.lax.gather_p.name,
    jax_doc="https://docs.jax.dev/en/latest/_autosummary/jax.lax.gather.html",
    onnx=[
        {
            "component": "GatherND",
            "doc": "https://onnx.ai/onnx/operators/onnx__GatherND.html",
        }
    ],
    since="v0.2.0",
    context="primitives.lax",
    component="gather",
    testcases=[
        {
            "testcase": "gather_trig_where_pipeline_f64_indices_i64",
            "callable": lambda data, indices: _masked_gather_trig_local(data, indices),
            "input_values": [
                np.array(
                    [
                        [1.0, 2.0, 3.0],
                        [4.0, 5.0, 6.0],
                        [7.0, 8.0, 9.0],
                        [10.0, 11.0, 12.0],
                    ],
                    dtype=np.float64,
                ),
                np.array([0, 2], dtype=np.int64),
            ],
            "expected_output_shapes": [(2, 3)],
            "expected_output_dtypes": [np.float64],
            "run_only_f64_variant": True,
            "post_check_onnx_graph": EG(
                [
                    {
                        "path": "Gather:2x3 -> Mul:2x3 -> Sin:2x3 -> Add:2x3 -> Greater:2x3 -> Where:2x3",
                        "inputs": {2: {"const": 0.0}},
                    }
                ],
                no_unused_inputs=True,
            ),
        },
        {
            "testcase": "gather_trig_where_pipeline_f64_indices_i32",
            "callable": lambda data, indices: _masked_gather_trig_local(data, indices),
            "input_values": [
                np.array(
                    [
                        [1.0, 2.0, 3.0],
                        [4.0, 5.0, 6.0],
                        [7.0, 8.0, 9.0],
                        [10.0, 11.0, 12.0],
                    ],
                    dtype=np.float64,
                ),
                np.array([1, 3], dtype=np.int32),
            ],
            "expected_output_shapes": [(2, 3)],
            "expected_output_dtypes": [np.float64],
            "run_only_f64_variant": True,
            "post_check_onnx_graph": EG(
                [
                    {
                        "path": "Gather:2x3 -> Mul:2x3 -> Sin:2x3 -> Add:2x3 -> Greater:2x3 -> Where:2x3",
                        "inputs": {2: {"const": 0.0}},
                    }
                ],
                no_unused_inputs=True,
            ),
        },
        {
            "testcase": "gather_f64_data_i64_indices_output_is_f64",
            "callable": lambda data, idx: data[idx],
            "input_values": [
                np.array(
                    [
                        [1.0, 2.0, 3.0],
                        [4.0, 5.0, 6.0],
                        [7.0, 8.0, 9.0],
                        [10.0, 11.0, 12.0],
                    ],
                    dtype=np.float64,
                ),
                np.array([0, 2], dtype=np.int64),
            ],
            "expected_output_shapes": [(2, 3)],
            "expected_output_dtypes": [np.float64],
            "run_only_f64_variant": True,
            "post_check_onnx_graph": EG(
                ["Gather:2x3"],
                no_unused_inputs=True,
            ),
        },
        {
            "testcase": "gather_f64_data_i32_indices_cast_and_output_is_f64",
            "callable": lambda data, idx: data[idx],
            "input_values": [
                np.array(
                    [
                        [1.0, 2.0, 3.0],
                        [4.0, 5.0, 6.0],
                        [7.0, 8.0, 9.0],
                        [10.0, 11.0, 12.0],
                    ],
                    dtype=np.float64,
                ),
                np.array([1, 3], dtype=np.int32),
            ],
            "expected_output_shapes": [(2, 3)],
            "expected_output_dtypes": [np.float64],
            "run_only_f64_variant": True,
            "post_check_onnx_graph": EG(
                ["Gather:2x3"],
                no_unused_inputs=True,
            ),
        },
        {
            "testcase": "gather_static",
            "callable": lambda x: jax.lax.gather(
                x,
                jax.numpy.array([[1], [0]]),
                jax.lax.GatherDimensionNumbers(
                    offset_dims=(1,),
                    collapsed_slice_dims=(0,),
                    start_index_map=(0,),
                ),
                slice_sizes=(1, 3),
            ),
            "input_shapes": [(3, 3)],
            "expected_output_shapes": [(2, 3)],
            "post_check_onnx_graph": EG(
                ["Gather:2x3"],
                no_unused_inputs=True,
            ),
        },
        {
            "testcase": "gather_dynamic_batch_simple_index",
            "callable": lambda x: x[:, 0, :],
            "input_shapes": [("B", 50, 256)],
            "expected_output_shapes": [("B", 256)],
            "post_check_onnx_graph": EG(
                [
                    "Slice -> Squeeze",
                    {
                        "path": "Transpose:50xBx256 -> Gather:Bx256",
                        "inputs": {1: {"const": 0.0}},
                    },
                ],
                mode="any",
                symbols={"B": None},
                no_unused_inputs=True,
            ),
        },
    ],
)
class GatherPlugin(PrimitiveLeafPlugin):
    """Lower ``lax.gather`` for the common index patterns exercised in tests."""

    def lower(self, ctx: "IRContext", eqn):  # type: ignore[name-defined]
        data_var, indices_var = eqn.invars
        out_var = eqn.outvars[0]
<<<<<<< HEAD
        constant_indices_value = ctx.try_evaluate_const(indices_var, _eval_primitive)
        
        ctx.get_value_for_var(out_var, name_hint=ctx.fresh_name("gather_out"))

        gir = compile_to_gir(eqn, constant_indices_value)

        current_indices_var = ctx.get_value_for_var(
            indices_var, name_hint=ctx.fresh_name("gather_indices")
        )
        current_data_var = ctx.get_value_for_var(
            data_var, name_hint=ctx.fresh_name("gather_data")
        )
        
        for gir_instr in gir:
            if gir_instr["op"] == "index_tensor":
                current_indices_var = self._emit_constant_index(ctx, gir_instr)
            elif gir_instr["op"] == "index_transpose":
                current_indices_var = self._emit_index_transpose_from_gir(ctx, gir_instr, current_indices_var)
            elif gir_instr["op"] == "index_reshape":
                current_indices_var = self._emit_index_reshape_from_gir(ctx, gir_instr, current_indices_var)
            elif gir_instr["op"] == "index_lastdim_gather":
                current_indices_var = self._emit_index_lastdim_gather_from_gir(ctx, gir_instr, current_indices_var)
            elif gir_instr["op"] == "index_expand":
                current_indices_var = self._emit_index_expand_range_gir_from_gir(ctx, gir_instr, current_indices_var)
            elif gir_instr["op"] == "ONNX_Gather":
                current_data_var = self._emit_gather_from_gir(ctx, gir_instr, current_data_var, current_indices_var)
            elif gir_instr["op"] == "ONNX_GatherND":
                current_data_var = self._emit_gather_nd_from_gir(ctx, gir_instr, current_data_var, current_indices_var)
            elif gir_instr["op"] == "transpose":
                current_data_var = self._emit_transpose_from_gir(ctx, gir_instr, current_data_var)
            elif gir_instr["op"] == "ONNX_Slice":
                current_data_var = self._emit_slice_from_gir(ctx, gir_instr, current_data_var)
            else:
                raise RuntimeError(f"Unhandled internal op in Gather: {gir_instr}")
            
        ctx.bind_value_for_var(out_var, current_data_var)

    def _emit_transpose_from_gir(self, ctx: 'IRContext', gir_instr: dict, input_tensor: ir.Value) -> ir.Value:
        result_val = ctx.builder.Transpose(
            input_tensor,
            _outputs=[ctx.fresh_name("transpose_gather_data")],
            perm=gir_instr["numpy_transpose"]
        )
        _stamp_type_and_shape(result_val, get_gir_output_shape(gir_instr))
        result_val.type = ir.TensorType(_dtype_enum_from_value(input_tensor))
        _ensure_value_metadata(ctx, result_val)
        return result_val
    
    def _emit_index_transpose_from_gir(self, ctx: 'IRContext', gir_instr: dict, index_tensor: ir.Value) -> ir.Value:
        result_val = ctx.builder.Transpose(
            index_tensor,
            _outputs=[ctx.fresh_name("transpose_gather_index")],
            perm=gir_instr["numpy_transpose"]
=======
        mode = eqn.params.get("mode", lax.GatherScatterMode.PROMISE_IN_BOUNDS)
        allowed_modes = {
            lax.GatherScatterMode.PROMISE_IN_BOUNDS,
            lax.GatherScatterMode.FILL_OR_DROP,
            lax.GatherScatterMode.CLIP,
        }
        if mode is not None and mode not in allowed_modes:
            raise NotImplementedError(
                "gather lowering currently supports modes "
                f"{sorted(m.name for m in allowed_modes)}; got {mode!r}"
            )
        _ensure_constant_folders_registered(ctx)
        constant_indices_value = ctx.try_evaluate_const(indices_var)

        ctx.get_value_for_var(out_var, name_hint=ctx.fresh_name("gather_out"))

        gir = compile_to_gir(eqn, constant_indices_value)

        current_indices_var = ctx.get_value_for_var(
            indices_var, name_hint=ctx.fresh_name("gather_indices")
        )
        current_data_var = ctx.get_value_for_var(
            data_var, name_hint=ctx.fresh_name("gather_data")
        )

        for gir_instr in gir:
            if gir_instr["op"] == "index_tensor":
                current_indices_var = self._emit_constant_index(ctx, gir_instr)
            elif gir_instr["op"] == "index_transpose":
                current_indices_var = self._emit_index_transpose_from_gir(
                    ctx, gir_instr, current_indices_var
                )
            elif gir_instr["op"] == "index_reshape":
                current_indices_var = self._emit_index_reshape_from_gir(
                    ctx, gir_instr, current_indices_var
                )
            elif gir_instr["op"] == "index_lastdim_gather":
                current_indices_var = self._emit_index_lastdim_gather_from_gir(
                    ctx, gir_instr, current_indices_var
                )
            elif gir_instr["op"] == "index_expand":
                current_indices_var = self._emit_index_expand_range_gir_from_gir(
                    ctx, gir_instr, current_indices_var
                )
            elif gir_instr["op"] == "ONNX_Gather":
                current_data_var = self._emit_gather_from_gir(
                    ctx, gir_instr, current_data_var, current_indices_var
                )
            elif gir_instr["op"] == "ONNX_GatherND":
                current_data_var = self._emit_gather_nd_from_gir(
                    ctx, gir_instr, current_data_var, current_indices_var
                )
            elif gir_instr["op"] == "transpose":
                current_data_var = self._emit_transpose_from_gir(
                    ctx, gir_instr, current_data_var
                )
            elif gir_instr["op"] == "ONNX_Slice":
                current_data_var = self._emit_slice_from_gir(
                    ctx, gir_instr, current_data_var
                )
            else:
                raise RuntimeError(f"Unhandled internal op in Gather: {gir_instr}")

        ctx.bind_value_for_var(out_var, current_data_var)

    def _emit_transpose_from_gir(
        self, ctx: "IRContext", gir_instr: dict, input_tensor: ir.Value
    ) -> ir.Value:
        result_val = ctx.builder.Transpose(
            input_tensor,
            _outputs=[ctx.fresh_name("transpose_gather_data")],
            perm=gir_instr["numpy_transpose"],
        )
        _stamp_type_and_shape(result_val, get_gir_output_shape(gir_instr))
        result_val.type = ir.TensorType(_dtype_enum_from_value(input_tensor))
        _ensure_value_metadata(ctx, result_val)
        return result_val

    def _emit_index_transpose_from_gir(
        self, ctx: "IRContext", gir_instr: dict, index_tensor: ir.Value
    ) -> ir.Value:
        result_val = ctx.builder.Transpose(
            index_tensor,
            _outputs=[ctx.fresh_name("transpose_gather_index")],
            perm=gir_instr["numpy_transpose"],
        )
        _stamp_type_and_shape(result_val, get_gir_output_shape(gir_instr))
        result_val.type = ir.TensorType(_dtype_enum_from_value(index_tensor))
        _ensure_value_metadata(ctx, result_val)
        return result_val

    def _emit_index_reshape_from_gir(
        self, ctx: "IRContext", gir_instr: dict, index_tensor: ir.Value
    ) -> ir.Value:
        new_shape = get_gir_output_shape(gir_instr)
        new_shape_val = _const_i64(
            ctx, np.asarray(new_shape, dtype=np.int64), "new_shape_for_gather_index"
        )
        result_val = ctx.builder.Reshape(
            index_tensor,
            new_shape_val,
            _outputs=[ctx.fresh_name("reshape_gather_index")],
        )
        _stamp_type_and_shape(result_val, new_shape)
        result_val.type = ir.TensorType(_dtype_enum_from_value(index_tensor))
        _ensure_value_metadata(ctx, result_val)
        return result_val

    def _emit_index_lastdim_gather_from_gir(
        self, ctx: "IRContext", gir_instr: dict, index_tensor: ir.Value
    ) -> ir.Value:
        gather_indices_val = _const_i64(
            ctx,
            np.asarray(gir_instr["gather_indices"], dtype=np.int64),
            "gather_index_for_lastdim_gather_index",
        )
        result_val = ctx.builder.Gather(
            index_tensor,
            gather_indices_val,
            axis=-1,
            _outputs=[ctx.fresh_name("lastdim_reorder_gather_on_gather_index")],
>>>>>>> 95f62b83
        )
        _stamp_type_and_shape(result_val, get_gir_output_shape(gir_instr))
        result_val.type = ir.TensorType(_dtype_enum_from_value(index_tensor))
        _ensure_value_metadata(ctx, result_val)
        return result_val

<<<<<<< HEAD
    def _emit_index_reshape_from_gir(self, ctx: 'IRContext', gir_instr: dict, index_tensor: ir.Value) -> ir.Value:
        new_shape = get_gir_output_shape(gir_instr)
        new_shape_val = _const_i64(
                ctx, np.asarray(new_shape, dtype=np.int64), "new_shape_for_gather_index"
            )
        result_val = ctx.builder.Reshape(
            index_tensor,
            new_shape_val,
            _outputs=[ctx.fresh_name("reshape_gather_index")],
        )
        _stamp_type_and_shape(result_val, new_shape)
        result_val.type = ir.TensorType(_dtype_enum_from_value(index_tensor))
        _ensure_value_metadata(ctx, result_val)
        return result_val

    def _emit_index_lastdim_gather_from_gir(self, ctx: 'IRContext', gir_instr: dict, index_tensor: ir.Value) -> ir.Value:
        gather_indices_val = _const_i64(
                ctx, np.asarray(gir_instr["gather_indices"], dtype=np.int64), "gather_index_for_lastdim_gather_index"
            )
        result_val = ctx.builder.Gather(
            index_tensor,
            gather_indices_val,
            axis=-1,
            _outputs=[ctx.fresh_name("lastdim_reorder_gather_on_gather_index")],
        )
        _stamp_type_and_shape(result_val, get_gir_output_shape(gir_instr))
        result_val.type = ir.TensorType(_dtype_enum_from_value(index_tensor))
        _ensure_value_metadata(ctx, result_val)
        return result_val
        
    def _emit_index_expand_range_gir_from_gir(self, ctx: 'IRContext', gir_instr: dict, index_tensor: ir.Value) -> ir.Value:
        #TODO: relatively complex, one possible implementation in numpy:
        
        # new_dims_shape = [dim["slice_size"] for dim in instr["new_dims"]]
        # indices_var_index = [dim["indices_var_index"] for dim in instr["new_dims"]]
        # index_tensor = np.reshape(index_tensor, tuple(instr["input_shape"][:-1] + [1]*len(new_dims_shape) + instr["input_shape"][-1:]))
        # new_parts = np.zeros(tuple([1]*(len(instr["input_shape"])-1) + new_dims_shape + instr["input_shape"][-1:]))
        # for i,size in enumerate(new_dims_shape):
        #     A = np.reshape(np.arange(size), tuple([1]*(len(instr["input_shape"])-1) + [1]*i + [size] + [1]*(len(new_dims_shape)-1-i)))
        #     new_parts[...,indices_var_index[i]] = A
        # index_tensor = index_tensor + new_parts

        raise RuntimeError("index expand for breaking complex gather+slice is not yet supported")
        
    def _emit_gather_from_gir(self, ctx: 'IRContext', gir_instr: dict, input_tensor: ir.Value, index_tensor: ir.Value) -> ir.Value:
        # emit a cast if the indices are not int32 or int64, cast to int64 just to be sure
        if index_tensor.type != ir.TensorType(ir.DataType.INT64) and index_tensor.type != ir.TensorType(ir.DataType.INT32):
            index_tensor_final = ctx.builder.Cast(
                index_tensor,
                _outputs=[ctx.fresh_name("gather_nd_indices")],
                to=int(ir.DataType.INT64.value),
            )
            index_tensor_final.type = ir.TensorType(ir.DataType.INT64)
            _stamp_type_and_shape(index_tensor_final, tuple(index_tensor.shape))
            _ensure_value_metadata(ctx, index_tensor_final)
        else:
            index_tensor_final = index_tensor

        gather_axis = None
        
        # find the gather axis, this will be relevant if we later add some optimisations
        for dim in gir_instr["dims"]:
            if dim["mode"] == "gather":
                assert gather_axis is None
                gather_axis = dim["dim"]
            else:
                assert dim["mode"] == "passthrough"
        
        assert gather_axis is not None
        
        # emit gather
        result_val = ctx.builder.Gather(
            input_tensor,
            index_tensor_final,
            axis=gather_axis,
            _outputs=[ctx.fresh_name("simple_gather")],
        )
        _stamp_type_and_shape(result_val, get_gir_output_shape(gir_instr))
        result_val.type = ir.TensorType(_dtype_enum_from_value(input_tensor))
        _ensure_value_metadata(ctx, result_val)
        return result_val
    
    def _convert_symbolic_1d_int_vec(self, ctx: 'IRContext', values: list[Any], name: str) -> ir.Value:
        if all(isinstance(x, int) for x in values):
            return _const_i64(
                ctx, np.asarray(values, dtype=np.int64), name
            )
        else:
            return ctx.dim_expr_lowerer(values)
    
    def _emit_slice_from_gir(self, ctx: 'IRContext', gir_instr: dict, input_tensor: ir.Value) -> ir.Value:
        axes = [dim["dim"] for dim in gir_instr["dims"] if dim["mode"] == "range_slice"]
        starts = [dim["start"] for dim in gir_instr["dims"] if dim["mode"] == "range_slice"]
        ends = [dim["end"] for dim in gir_instr["dims"] if dim["mode"] == "range_slice"]
        
        starts_val = self._convert_symbolic_1d_int_vec(ctx, starts, "gather_slice_starts")
        ends_val = self._convert_symbolic_1d_int_vec(ctx, ends, "gather_slice_ends")
        axes_val = self._convert_symbolic_1d_int_vec(ctx, axes, "gather_slice_axes")
        
        result_val = ctx.builder.Slice(
            input_tensor,
            starts_val,
            ends_val,
            axes_val,
            _outputs=[ctx.fresh_name("gather_slice")],
=======
    def _emit_index_expand_range_gir_from_gir(
        self, ctx: "IRContext", gir_instr: dict, index_tensor: ir.Value
    ) -> ir.Value:
        new_dims = gir_instr.get("new_dims", [])
        if not new_dims:
            return index_tensor

        input_shape_descr = list(gir_instr.get("input_shape", []))
        if not input_shape_descr:
            raise RuntimeError("Missing input_shape metadata for index_expand")

        base_shape_descr = input_shape_descr[:-1]
        index_dim_descr = input_shape_descr[-1]
        if not isinstance(index_dim_descr, (int, np.integer)):
            raise NotImplementedError(
                "Dynamic gather index vector length is not supported in index_expand"
            )
        index_dim_value = int(index_dim_descr)

        new_dims_shape = [int(dim["slice_size"]) for dim in new_dims]
        indices_positions = [int(dim["indices_var_index"]) for dim in new_dims]

        base_rank = len(base_shape_descr)
        num_new_dims = len(new_dims_shape)

        dtype_enum = _dtype_enum_from_value(index_tensor)

        # Insert unit dimensions before the index component.
        current_shape_descr = list(input_shape_descr)
        current_val = index_tensor
        for offset in range(num_new_dims):
            axis = base_rank + offset
            axes_const = _const_i64(
                ctx,
                np.asarray([axis], dtype=np.int64),
                f"index_expand_unsq_axes_{offset}",
            )
            current_val = ctx.builder.Unsqueeze(
                current_val,
                axes_const,
                _outputs=[ctx.fresh_name("index_expand_unsqueeze")],
            )
            current_shape_descr.insert(axis, 1)
            _stamp_type_and_shape(current_val, tuple(current_shape_descr))
            current_val.type = ir.TensorType(dtype_enum)
            _ensure_value_metadata(ctx, current_val)

        # Prepare shape helpers.
        input_shape_val = _shape_of(ctx, index_tensor, "index_expand_input_shape")
        _stamp_type_and_shape(input_shape_val, (len(input_shape_descr),))
        input_shape_val.type = ir.TensorType(ir.DataType.INT64)
        _ensure_value_metadata(ctx, input_shape_val)

        if base_rank > 0:
            base_slice_starts = _const_i64(
                ctx, np.asarray([0], dtype=np.int64), "index_expand_base_start"
            )
            base_slice_ends = _const_i64(
                ctx,
                np.asarray([base_rank], dtype=np.int64),
                "index_expand_base_end",
            )
            slice_axes = _const_i64(
                ctx, np.asarray([0], dtype=np.int64), "index_expand_base_axes"
            )
            slice_steps = _const_i64(
                ctx, np.asarray([1], dtype=np.int64), "index_expand_base_steps"
            )
            base_shape_val = ctx.builder.Slice(
                input_shape_val,
                base_slice_starts,
                base_slice_ends,
                slice_axes,
                slice_steps,
                _outputs=[ctx.fresh_name("index_expand_base_shape")],
            )
            _stamp_type_and_shape(base_shape_val, (base_rank,))
            base_shape_val.type = ir.TensorType(ir.DataType.INT64)
            _ensure_value_metadata(ctx, base_shape_val)
        else:
            base_shape_val = None

        new_dims_const_val = _const_i64(
            ctx,
            np.asarray(new_dims_shape, dtype=np.int64),
            "index_expand_new_dims",
        )

        if base_shape_val is not None:
            target_no_index_shape_val = ctx.builder.Concat(
                base_shape_val,
                new_dims_const_val,
                axis=0,
                _outputs=[ctx.fresh_name("index_expand_target_shape")],
            )
        else:
            target_no_index_shape_val = new_dims_const_val
        target_no_index_descr = list(base_shape_descr) + new_dims_shape
        _stamp_type_and_shape(target_no_index_shape_val, (len(target_no_index_descr),))
        target_no_index_shape_val.type = ir.TensorType(ir.DataType.INT64)
        _ensure_value_metadata(ctx, target_no_index_shape_val)

        index_dim_const = _const_i64(
            ctx,
            np.asarray([index_dim_value], dtype=np.int64),
            "index_expand_index_dim",
        )
        target_full_shape_val = ctx.builder.Concat(
            target_no_index_shape_val,
            index_dim_const,
            axis=0,
            _outputs=[ctx.fresh_name("index_expand_full_shape")],
        )
        target_full_descr = target_no_index_descr + [index_dim_descr]
        _stamp_type_and_shape(target_full_shape_val, (len(target_full_descr),))
        target_full_shape_val.type = ir.TensorType(ir.DataType.INT64)
        _ensure_value_metadata(ctx, target_full_shape_val)

        total_add: ir.Value | None = None

        for dim_idx, (slice_size, coord_position) in enumerate(
            zip(new_dims_shape, indices_positions)
        ):
            start_val = _scalar_i64(ctx, 0, f"index_expand_range_start_{dim_idx}")
            limit_val = _scalar_i64(
                ctx, slice_size, f"index_expand_range_limit_{dim_idx}"
            )
            delta_val = _scalar_i64(ctx, 1, f"index_expand_range_delta_{dim_idx}")
            range_val = ctx.builder.Range(
                start_val,
                limit_val,
                delta_val,
                _outputs=[ctx.fresh_name("index_expand_range")],
            )
            _stamp_type_and_shape(range_val, (slice_size,))
            range_val.type = ir.TensorType(ir.DataType.INT64)
            _ensure_value_metadata(ctx, range_val)

            reshape_shape = (
                [1] * (base_rank + dim_idx)
                + [slice_size]
                + [1] * (num_new_dims - dim_idx - 1)
            )
            reshape_shape_const = _const_i64(
                ctx,
                np.asarray(reshape_shape, dtype=np.int64),
                f"index_expand_range_shape_{dim_idx}",
            )
            range_reshaped = ctx.builder.Reshape(
                range_val,
                reshape_shape_const,
                _outputs=[ctx.fresh_name("index_expand_range_reshape")],
            )
            _stamp_type_and_shape(range_reshaped, tuple(reshape_shape))
            range_reshaped.type = ir.TensorType(ir.DataType.INT64)
            _ensure_value_metadata(ctx, range_reshaped)

            range_expanded = ctx.builder.Expand(
                range_reshaped,
                target_no_index_shape_val,
                _outputs=[ctx.fresh_name("index_expand_range_expand")],
            )
            _stamp_type_and_shape(range_expanded, tuple(target_no_index_descr))
            range_expanded.type = ir.TensorType(ir.DataType.INT64)
            _ensure_value_metadata(ctx, range_expanded)

            unsqueeze_axis = len(target_no_index_descr)
            axes_last_const = _const_i64(
                ctx,
                np.asarray([unsqueeze_axis], dtype=np.int64),
                f"index_expand_range_unsq_axes_{dim_idx}",
            )
            range_unsqueezed = ctx.builder.Unsqueeze(
                range_expanded,
                axes_last_const,
                _outputs=[ctx.fresh_name("index_expand_range_unsq")],
            )
            _stamp_type_and_shape(range_unsqueezed, tuple(target_no_index_descr + [1]))
            range_unsqueezed.type = ir.TensorType(ir.DataType.INT64)
            _ensure_value_metadata(ctx, range_unsqueezed)

            one_hot = np.zeros(index_dim_value, dtype=np.int64)
            one_hot[coord_position] = 1
            one_hot_const = _const_i64(ctx, one_hot, f"index_expand_one_hot_{dim_idx}")
            one_hot_shape = [1] * len(target_no_index_descr) + [index_dim_value]
            one_hot_shape_const = _const_i64(
                ctx,
                np.asarray(one_hot_shape, dtype=np.int64),
                f"index_expand_one_hot_shape_{dim_idx}",
            )
            one_hot_reshaped = ctx.builder.Reshape(
                one_hot_const,
                one_hot_shape_const,
                _outputs=[ctx.fresh_name("index_expand_one_hot_reshape")],
            )
            _stamp_type_and_shape(one_hot_reshaped, tuple(one_hot_shape))
            one_hot_reshaped.type = ir.TensorType(ir.DataType.INT64)
            _ensure_value_metadata(ctx, one_hot_reshaped)

            range_contribution = ctx.builder.Mul(
                range_unsqueezed,
                one_hot_reshaped,
                _outputs=[ctx.fresh_name("index_expand_contribution")],
            )
            _stamp_type_and_shape(range_contribution, tuple(target_full_descr))
            range_contribution.type = ir.TensorType(ir.DataType.INT64)
            _ensure_value_metadata(ctx, range_contribution)

            if total_add is None:
                total_add = range_contribution
            else:
                total_add = ctx.builder.Add(
                    total_add,
                    range_contribution,
                    _outputs=[ctx.fresh_name("index_expand_total_add")],
                )
                _stamp_type_and_shape(total_add, tuple(target_full_descr))
                total_add.type = ir.TensorType(ir.DataType.INT64)
                _ensure_value_metadata(ctx, total_add)

        if dtype_enum != ir.DataType.INT64:
            total_add = ctx.builder.Cast(
                total_add,
                _outputs=[ctx.fresh_name("index_expand_cast")],
                to=int(dtype_enum.value),
            )
            _stamp_type_and_shape(total_add, tuple(target_full_descr))
            total_add.type = ir.TensorType(dtype_enum)
            _ensure_value_metadata(ctx, total_add)

        result_val = ctx.builder.Add(
            current_val,
            total_add,
            _outputs=[ctx.fresh_name("index_expand_apply")],
        )
        _stamp_type_and_shape(result_val, tuple(target_full_descr))
        result_val.type = ir.TensorType(dtype_enum)
        _ensure_value_metadata(ctx, result_val)
        return result_val

    def _emit_gather_from_gir(
        self,
        ctx: "IRContext",
        gir_instr: dict,
        input_tensor: ir.Value,
        index_tensor: ir.Value,
    ) -> ir.Value:
        # emit a cast if the indices are not int32 or int64, cast to int64 just to be sure
        if index_tensor.type != ir.TensorType(
            ir.DataType.INT64
        ) and index_tensor.type != ir.TensorType(ir.DataType.INT32):
            index_tensor_final = ctx.builder.Cast(
                index_tensor,
                _outputs=[ctx.fresh_name("gather_nd_indices")],
                to=int(ir.DataType.INT64.value),
            )
            index_tensor_final.type = ir.TensorType(ir.DataType.INT64)
            _stamp_type_and_shape(index_tensor_final, tuple(index_tensor.shape))
            _ensure_value_metadata(ctx, index_tensor_final)
        else:
            index_tensor_final = index_tensor

        gather_axis = None

        # find the gather axis, this will be relevant if we later add some optimisations
        for dim in gir_instr["dims"]:
            if dim["mode"] == "gather":
                assert gather_axis is None
                gather_axis = dim["dim"]
            else:
                assert dim["mode"] == "passthrough"

        assert gather_axis is not None

        # emit gather
        result_val = ctx.builder.Gather(
            input_tensor,
            index_tensor_final,
            axis=gather_axis,
            _outputs=[ctx.fresh_name("simple_gather")],
>>>>>>> 95f62b83
        )
        _stamp_type_and_shape(result_val, get_gir_output_shape(gir_instr))
        result_val.type = ir.TensorType(_dtype_enum_from_value(input_tensor))
        _ensure_value_metadata(ctx, result_val)
        return result_val

<<<<<<< HEAD
    def _emit_gather_nd_from_gir(self, ctx: 'IRContext', gir_instr: dict, input_tensor: ir.Value, index_tensor: ir.Value) -> ir.Value:
        batch_dims = 0
        #emit cast on index if it is not the correct type
=======
    def _convert_symbolic_1d_int_vec(
        self, ctx: "IRContext", values: list[Any], name: str
    ) -> ir.Value:
        if all(isinstance(x, int) for x in values):
            return _const_i64(ctx, np.asarray(values, dtype=np.int64), name)
        else:
            return ctx.dim_expr_lowerer(values)

    def _emit_slice_from_gir(
        self, ctx: "IRContext", gir_instr: dict, input_tensor: ir.Value
    ) -> ir.Value:
        axes = [dim["dim"] for dim in gir_instr["dims"] if dim["mode"] == "range_slice"]
        starts = [
            dim["start"] for dim in gir_instr["dims"] if dim["mode"] == "range_slice"
        ]
        ends = [dim["end"] for dim in gir_instr["dims"] if dim["mode"] == "range_slice"]

        starts_val = self._convert_symbolic_1d_int_vec(
            ctx, starts, "gather_slice_starts"
        )
        ends_val = self._convert_symbolic_1d_int_vec(ctx, ends, "gather_slice_ends")
        axes_val = self._convert_symbolic_1d_int_vec(ctx, axes, "gather_slice_axes")

        result_val = ctx.builder.Slice(
            input_tensor,
            starts_val,
            ends_val,
            axes_val,
            _outputs=[ctx.fresh_name("gather_slice")],
        )
        _stamp_type_and_shape(result_val, get_gir_output_shape(gir_instr))
        result_val.type = ir.TensorType(_dtype_enum_from_value(input_tensor))
        _ensure_value_metadata(ctx, result_val)
        return result_val

    def _emit_gather_nd_from_gir(
        self,
        ctx: "IRContext",
        gir_instr: dict,
        input_tensor: ir.Value,
        index_tensor: ir.Value,
    ) -> ir.Value:
        batch_dims = 0
        # emit cast on index if it is not the correct type
>>>>>>> 95f62b83
        if index_tensor.type != ir.TensorType(ir.DataType.INT64):
            index_tensor_final = ctx.builder.Cast(
                index_tensor,
                _outputs=[ctx.fresh_name("gather_nd_indices")],
                to=int(ir.DataType.INT64.value),
            )
            index_tensor_final.type = ir.TensorType(ir.DataType.INT64)
            _stamp_type_and_shape(index_tensor_final, tuple(index_tensor.shape))
            _ensure_value_metadata(ctx, index_tensor_final)
        else:
            index_tensor_final = index_tensor
<<<<<<< HEAD
        
        #count batch dimensions
=======

        # count batch dimensions
>>>>>>> 95f62b83
        for dim in gir_instr["dims"]:
            if dim["mode"] == "batched":
                batch_dims += 1
            else:
                assert dim["mode"] in ["passthrough", "gather"]
<<<<<<< HEAD
        
        #emit GatherND
=======

        # emit GatherND
>>>>>>> 95f62b83
        result_val = ctx.builder.GatherND(
            input_tensor,
            index_tensor_final,
            batch_dims=batch_dims,
            _outputs=[ctx.fresh_name("gather_nd")],
        )
        _stamp_type_and_shape(result_val, get_gir_output_shape(gir_instr))
        result_val.type = ir.TensorType(_dtype_enum_from_value(input_tensor))
        _ensure_value_metadata(ctx, result_val)
        return result_val
<<<<<<< HEAD
    
    def _emit_constant_index(self, ctx: 'IRContext', gir_instr: dict) -> ir.Value:
        index_val = _const_i64(
            ctx, np.asarray(gir_instr["value"], dtype=np.int64), "gather_constant_index_base"
        )
        return index_val
=======

    def _emit_constant_index(self, ctx: "IRContext", gir_instr: dict) -> ir.Value:
        index_val = _const_i64(
            ctx,
            np.asarray(gir_instr["value"], dtype=np.int64),
            "gather_constant_index_base",
        )
        return index_val

>>>>>>> 95f62b83

def _masked_gather_trig_local(data, indices):
    data = jnp.asarray(data, dtype=jnp.float64)
    gathered = data[indices]
    result = gathered * jnp.array(2.0, dtype=jnp.float64)
    result = jnp.sin(result) + jnp.cos(result)
    mask = result > jnp.array(0.5, dtype=jnp.float64)
    return jnp.where(mask, result, jnp.array(0.0, dtype=jnp.float64))

def _eval_primitive(primitive, *args, **kwargs):
    return primitive.bind(*args, **kwargs)<|MERGE_RESOLUTION|>--- conflicted
+++ resolved
@@ -18,8 +18,6 @@
 from .gather_helpers import get_gir_output_shape
 from .gather_compile import compile_to_gir
 
-<<<<<<< HEAD
-=======
 
 _CONST_HANDLERS_REGISTERED: bool = False
 
@@ -69,9 +67,9 @@
     _CONST_HANDLERS_REGISTERED = True
 
 
->>>>>>> 95f62b83
 if TYPE_CHECKING:  # pragma: no cover - typing only
     from jax2onnx.converter.ir_context import IRContext
+
 
 def _is_integer_dtype(dtype) -> bool:
     try:
@@ -79,11 +77,6 @@
     except TypeError:
         return False
 
-def _dtype_enum_from_value(val: ir.Value) -> ir.DataType:
-    dtype = getattr(getattr(val, "type", None), "dtype", None)
-    if dtype is None:
-        raise TypeError("Missing dtype on value; ensure inputs are typed.")
-    return dtype
 
 def _dtype_enum_from_value(val: ir.Value) -> ir.DataType:
     dtype = getattr(getattr(val, "type", None), "dtype", None)
@@ -252,61 +245,6 @@
     def lower(self, ctx: "IRContext", eqn):  # type: ignore[name-defined]
         data_var, indices_var = eqn.invars
         out_var = eqn.outvars[0]
-<<<<<<< HEAD
-        constant_indices_value = ctx.try_evaluate_const(indices_var, _eval_primitive)
-        
-        ctx.get_value_for_var(out_var, name_hint=ctx.fresh_name("gather_out"))
-
-        gir = compile_to_gir(eqn, constant_indices_value)
-
-        current_indices_var = ctx.get_value_for_var(
-            indices_var, name_hint=ctx.fresh_name("gather_indices")
-        )
-        current_data_var = ctx.get_value_for_var(
-            data_var, name_hint=ctx.fresh_name("gather_data")
-        )
-        
-        for gir_instr in gir:
-            if gir_instr["op"] == "index_tensor":
-                current_indices_var = self._emit_constant_index(ctx, gir_instr)
-            elif gir_instr["op"] == "index_transpose":
-                current_indices_var = self._emit_index_transpose_from_gir(ctx, gir_instr, current_indices_var)
-            elif gir_instr["op"] == "index_reshape":
-                current_indices_var = self._emit_index_reshape_from_gir(ctx, gir_instr, current_indices_var)
-            elif gir_instr["op"] == "index_lastdim_gather":
-                current_indices_var = self._emit_index_lastdim_gather_from_gir(ctx, gir_instr, current_indices_var)
-            elif gir_instr["op"] == "index_expand":
-                current_indices_var = self._emit_index_expand_range_gir_from_gir(ctx, gir_instr, current_indices_var)
-            elif gir_instr["op"] == "ONNX_Gather":
-                current_data_var = self._emit_gather_from_gir(ctx, gir_instr, current_data_var, current_indices_var)
-            elif gir_instr["op"] == "ONNX_GatherND":
-                current_data_var = self._emit_gather_nd_from_gir(ctx, gir_instr, current_data_var, current_indices_var)
-            elif gir_instr["op"] == "transpose":
-                current_data_var = self._emit_transpose_from_gir(ctx, gir_instr, current_data_var)
-            elif gir_instr["op"] == "ONNX_Slice":
-                current_data_var = self._emit_slice_from_gir(ctx, gir_instr, current_data_var)
-            else:
-                raise RuntimeError(f"Unhandled internal op in Gather: {gir_instr}")
-            
-        ctx.bind_value_for_var(out_var, current_data_var)
-
-    def _emit_transpose_from_gir(self, ctx: 'IRContext', gir_instr: dict, input_tensor: ir.Value) -> ir.Value:
-        result_val = ctx.builder.Transpose(
-            input_tensor,
-            _outputs=[ctx.fresh_name("transpose_gather_data")],
-            perm=gir_instr["numpy_transpose"]
-        )
-        _stamp_type_and_shape(result_val, get_gir_output_shape(gir_instr))
-        result_val.type = ir.TensorType(_dtype_enum_from_value(input_tensor))
-        _ensure_value_metadata(ctx, result_val)
-        return result_val
-    
-    def _emit_index_transpose_from_gir(self, ctx: 'IRContext', gir_instr: dict, index_tensor: ir.Value) -> ir.Value:
-        result_val = ctx.builder.Transpose(
-            index_tensor,
-            _outputs=[ctx.fresh_name("transpose_gather_index")],
-            perm=gir_instr["numpy_transpose"]
-=======
         mode = eqn.params.get("mode", lax.GatherScatterMode.PROMISE_IN_BOUNDS)
         allowed_modes = {
             lax.GatherScatterMode.PROMISE_IN_BOUNDS,
@@ -428,120 +366,12 @@
             gather_indices_val,
             axis=-1,
             _outputs=[ctx.fresh_name("lastdim_reorder_gather_on_gather_index")],
->>>>>>> 95f62b83
         )
         _stamp_type_and_shape(result_val, get_gir_output_shape(gir_instr))
         result_val.type = ir.TensorType(_dtype_enum_from_value(index_tensor))
         _ensure_value_metadata(ctx, result_val)
         return result_val
 
-<<<<<<< HEAD
-    def _emit_index_reshape_from_gir(self, ctx: 'IRContext', gir_instr: dict, index_tensor: ir.Value) -> ir.Value:
-        new_shape = get_gir_output_shape(gir_instr)
-        new_shape_val = _const_i64(
-                ctx, np.asarray(new_shape, dtype=np.int64), "new_shape_for_gather_index"
-            )
-        result_val = ctx.builder.Reshape(
-            index_tensor,
-            new_shape_val,
-            _outputs=[ctx.fresh_name("reshape_gather_index")],
-        )
-        _stamp_type_and_shape(result_val, new_shape)
-        result_val.type = ir.TensorType(_dtype_enum_from_value(index_tensor))
-        _ensure_value_metadata(ctx, result_val)
-        return result_val
-
-    def _emit_index_lastdim_gather_from_gir(self, ctx: 'IRContext', gir_instr: dict, index_tensor: ir.Value) -> ir.Value:
-        gather_indices_val = _const_i64(
-                ctx, np.asarray(gir_instr["gather_indices"], dtype=np.int64), "gather_index_for_lastdim_gather_index"
-            )
-        result_val = ctx.builder.Gather(
-            index_tensor,
-            gather_indices_val,
-            axis=-1,
-            _outputs=[ctx.fresh_name("lastdim_reorder_gather_on_gather_index")],
-        )
-        _stamp_type_and_shape(result_val, get_gir_output_shape(gir_instr))
-        result_val.type = ir.TensorType(_dtype_enum_from_value(index_tensor))
-        _ensure_value_metadata(ctx, result_val)
-        return result_val
-        
-    def _emit_index_expand_range_gir_from_gir(self, ctx: 'IRContext', gir_instr: dict, index_tensor: ir.Value) -> ir.Value:
-        #TODO: relatively complex, one possible implementation in numpy:
-        
-        # new_dims_shape = [dim["slice_size"] for dim in instr["new_dims"]]
-        # indices_var_index = [dim["indices_var_index"] for dim in instr["new_dims"]]
-        # index_tensor = np.reshape(index_tensor, tuple(instr["input_shape"][:-1] + [1]*len(new_dims_shape) + instr["input_shape"][-1:]))
-        # new_parts = np.zeros(tuple([1]*(len(instr["input_shape"])-1) + new_dims_shape + instr["input_shape"][-1:]))
-        # for i,size in enumerate(new_dims_shape):
-        #     A = np.reshape(np.arange(size), tuple([1]*(len(instr["input_shape"])-1) + [1]*i + [size] + [1]*(len(new_dims_shape)-1-i)))
-        #     new_parts[...,indices_var_index[i]] = A
-        # index_tensor = index_tensor + new_parts
-
-        raise RuntimeError("index expand for breaking complex gather+slice is not yet supported")
-        
-    def _emit_gather_from_gir(self, ctx: 'IRContext', gir_instr: dict, input_tensor: ir.Value, index_tensor: ir.Value) -> ir.Value:
-        # emit a cast if the indices are not int32 or int64, cast to int64 just to be sure
-        if index_tensor.type != ir.TensorType(ir.DataType.INT64) and index_tensor.type != ir.TensorType(ir.DataType.INT32):
-            index_tensor_final = ctx.builder.Cast(
-                index_tensor,
-                _outputs=[ctx.fresh_name("gather_nd_indices")],
-                to=int(ir.DataType.INT64.value),
-            )
-            index_tensor_final.type = ir.TensorType(ir.DataType.INT64)
-            _stamp_type_and_shape(index_tensor_final, tuple(index_tensor.shape))
-            _ensure_value_metadata(ctx, index_tensor_final)
-        else:
-            index_tensor_final = index_tensor
-
-        gather_axis = None
-        
-        # find the gather axis, this will be relevant if we later add some optimisations
-        for dim in gir_instr["dims"]:
-            if dim["mode"] == "gather":
-                assert gather_axis is None
-                gather_axis = dim["dim"]
-            else:
-                assert dim["mode"] == "passthrough"
-        
-        assert gather_axis is not None
-        
-        # emit gather
-        result_val = ctx.builder.Gather(
-            input_tensor,
-            index_tensor_final,
-            axis=gather_axis,
-            _outputs=[ctx.fresh_name("simple_gather")],
-        )
-        _stamp_type_and_shape(result_val, get_gir_output_shape(gir_instr))
-        result_val.type = ir.TensorType(_dtype_enum_from_value(input_tensor))
-        _ensure_value_metadata(ctx, result_val)
-        return result_val
-    
-    def _convert_symbolic_1d_int_vec(self, ctx: 'IRContext', values: list[Any], name: str) -> ir.Value:
-        if all(isinstance(x, int) for x in values):
-            return _const_i64(
-                ctx, np.asarray(values, dtype=np.int64), name
-            )
-        else:
-            return ctx.dim_expr_lowerer(values)
-    
-    def _emit_slice_from_gir(self, ctx: 'IRContext', gir_instr: dict, input_tensor: ir.Value) -> ir.Value:
-        axes = [dim["dim"] for dim in gir_instr["dims"] if dim["mode"] == "range_slice"]
-        starts = [dim["start"] for dim in gir_instr["dims"] if dim["mode"] == "range_slice"]
-        ends = [dim["end"] for dim in gir_instr["dims"] if dim["mode"] == "range_slice"]
-        
-        starts_val = self._convert_symbolic_1d_int_vec(ctx, starts, "gather_slice_starts")
-        ends_val = self._convert_symbolic_1d_int_vec(ctx, ends, "gather_slice_ends")
-        axes_val = self._convert_symbolic_1d_int_vec(ctx, axes, "gather_slice_axes")
-        
-        result_val = ctx.builder.Slice(
-            input_tensor,
-            starts_val,
-            ends_val,
-            axes_val,
-            _outputs=[ctx.fresh_name("gather_slice")],
-=======
     def _emit_index_expand_range_gir_from_gir(
         self, ctx: "IRContext", gir_instr: dict, index_tensor: ir.Value
     ) -> ir.Value:
@@ -822,18 +652,12 @@
             index_tensor_final,
             axis=gather_axis,
             _outputs=[ctx.fresh_name("simple_gather")],
->>>>>>> 95f62b83
         )
         _stamp_type_and_shape(result_val, get_gir_output_shape(gir_instr))
         result_val.type = ir.TensorType(_dtype_enum_from_value(input_tensor))
         _ensure_value_metadata(ctx, result_val)
         return result_val
 
-<<<<<<< HEAD
-    def _emit_gather_nd_from_gir(self, ctx: 'IRContext', gir_instr: dict, input_tensor: ir.Value, index_tensor: ir.Value) -> ir.Value:
-        batch_dims = 0
-        #emit cast on index if it is not the correct type
-=======
     def _convert_symbolic_1d_int_vec(
         self, ctx: "IRContext", values: list[Any], name: str
     ) -> ir.Value:
@@ -878,7 +702,6 @@
     ) -> ir.Value:
         batch_dims = 0
         # emit cast on index if it is not the correct type
->>>>>>> 95f62b83
         if index_tensor.type != ir.TensorType(ir.DataType.INT64):
             index_tensor_final = ctx.builder.Cast(
                 index_tensor,
@@ -890,25 +713,15 @@
             _ensure_value_metadata(ctx, index_tensor_final)
         else:
             index_tensor_final = index_tensor
-<<<<<<< HEAD
-        
-        #count batch dimensions
-=======
 
         # count batch dimensions
->>>>>>> 95f62b83
         for dim in gir_instr["dims"]:
             if dim["mode"] == "batched":
                 batch_dims += 1
             else:
                 assert dim["mode"] in ["passthrough", "gather"]
-<<<<<<< HEAD
-        
-        #emit GatherND
-=======
 
         # emit GatherND
->>>>>>> 95f62b83
         result_val = ctx.builder.GatherND(
             input_tensor,
             index_tensor_final,
@@ -919,14 +732,6 @@
         result_val.type = ir.TensorType(_dtype_enum_from_value(input_tensor))
         _ensure_value_metadata(ctx, result_val)
         return result_val
-<<<<<<< HEAD
-    
-    def _emit_constant_index(self, ctx: 'IRContext', gir_instr: dict) -> ir.Value:
-        index_val = _const_i64(
-            ctx, np.asarray(gir_instr["value"], dtype=np.int64), "gather_constant_index_base"
-        )
-        return index_val
-=======
 
     def _emit_constant_index(self, ctx: "IRContext", gir_instr: dict) -> ir.Value:
         index_val = _const_i64(
@@ -936,7 +741,6 @@
         )
         return index_val
 
->>>>>>> 95f62b83
 
 def _masked_gather_trig_local(data, indices):
     data = jnp.asarray(data, dtype=jnp.float64)
@@ -944,7 +748,4 @@
     result = gathered * jnp.array(2.0, dtype=jnp.float64)
     result = jnp.sin(result) + jnp.cos(result)
     mask = result > jnp.array(0.5, dtype=jnp.float64)
-    return jnp.where(mask, result, jnp.array(0.0, dtype=jnp.float64))
-
-def _eval_primitive(primitive, *args, **kwargs):
-    return primitive.bind(*args, **kwargs)+    return jnp.where(mask, result, jnp.array(0.0, dtype=jnp.float64))
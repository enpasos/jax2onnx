--- conflicted
+++ resolved
@@ -65,43 +65,6 @@
                 f"dot_general with batching not supported: contract={params['dimension_numbers']}"
             )
 
-<<<<<<< HEAD
-        # Standard matrix multiplication
-        if lhs_contract == (1,) and rhs_contract == (0,):
-            # MatMul directly supports (N, K) @ (K, M) => (N, M)
-            matmul_node = helper.make_node(
-                "MatMul",
-                inputs=[lhs_name, rhs_name],
-                outputs=[out_name],
-                name=s.get_unique_name("dot_general_matmul"),
-            )
-            s.add_node(matmul_node)
-            s.add_shape_info(out_name, out_shape)
-
-        # Contraction of the last dimension of both inputs
-        elif lhs_contract == (1,) and rhs_contract == (1,):
-            # Transpose the second input to match MatMul's expectation
-            transposed_rhs_name = s.get_unique_name("transposed_rhs")
-            transpose_node = helper.make_node(
-                "Transpose",
-                inputs=[rhs_name],
-                outputs=[transposed_rhs_name],
-                perm=[1, 0],
-                name=s.get_unique_name("transpose_rhs"),
-            )
-            s.add_node(transpose_node)
-            transposed_shape = (rhs_var.aval.shape[1], rhs_var.aval.shape[0])
-            s.add_shape_info(transposed_rhs_name, transposed_shape)
-
-            matmul_node = helper.make_node(
-                "MatMul",
-                inputs=[lhs_name, transposed_rhs_name],
-                outputs=[out_name],
-                name=s.get_unique_name("dot_general_matmul"),
-            )
-            s.add_node(matmul_node)
-            s.add_shape_info(out_name, out_shape)
-=======
         # Standard matrix multiplication → use Gemm so ORT won't fuse into float-only FusedMatMul
         if lhs_contract == (1,) and rhs_contract == (0,):
             zero_const = s.get_constant_name(np.array(0, dtype=out_var.aval.dtype))
@@ -142,7 +105,6 @@
             )
             s.add_node(gemm_node)
             s.add_shape_info(out_name, out_shape, out_var.aval.dtype)
->>>>>>> 2f4344a9
         else:
             raise NotImplementedError(
                 f"dot_general config not supported: contract={params['dimension_numbers']}"

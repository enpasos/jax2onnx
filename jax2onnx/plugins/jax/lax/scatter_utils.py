--- conflicted
+++ resolved
@@ -24,9 +24,6 @@
 
 logger = logging.getLogger("jax2onnx.plugins.jax.lax.scatter_utils")
 
-<<<<<<< HEAD
-SCATTER_UTILS_VERSION = "DEBUG-V20250818-d12-d2-FIX7-default-none-and-safe-drop"
-=======
 SCATTER_UTILS_VERSION = "PR-SKELETON-V1 + WhereGuardrails + ScatterNDEmit + UnsqueezeLastFix + UnsqueezeAxisRangeFix + Depth3FlattenDedup"
 
 
@@ -109,7 +106,6 @@
                 continue
         out.append(nm)
     return tuple(out)
->>>>>>> f6986192
 
 
 
@@ -386,18 +382,6 @@
     # Track which specialized rewrite we took (used for full-window gating).
     used_depth2_strategy = False
     used_depth3_strategy = False
-
-    # Normalized policy checks (strings allowed for robustness)
-    is_clip = (
-        scatter_mode == GatherScatterMode.CLIP
-        or (isinstance(scatter_mode, str) and str(scatter_mode).upper() == "CLIP")
-    )
-    # We'll need this before the depth-2 block so we can avoid clamping the scalar
-    # start under FILL_OR_DROP as well.
-    is_fill_or_drop = (
-        scatter_mode == GatherScatterMode.FILL_OR_DROP
-        or (isinstance(scatter_mode, str) and str(scatter_mode).upper() == "FILL_OR_DROP")
-    )
 
     # Normalized policy checks (strings allowed for robustness)
     is_clip = (
@@ -733,8 +717,6 @@
         scatter_op_axis_idx = dimension_numbers.scatter_dims_to_operand_dims[0]
         _make_shape_concrete_for_prod(operand_shape_symbolic, s, "d2_op_shape")
 
-<<<<<<< HEAD
-=======
         # Batch extent B (operand axis 0) – needed regardless of mapping outcome
         B_sym = operand_shape_symbolic[0]
         B_val = _make_shape_concrete_for_prod((B_sym,), s, "d2_B")[0]
@@ -743,7 +725,6 @@
             and _are_dims_equal(original_updates_shape_symbolic[0], 1, s)
         )
 
->>>>>>> f6986192
         # Map operand axis -> updates axis position to read the *correct* L.
         upd_pos_for_scatter_axis = _map_operand_axis_to_updates_pos(
             dimension_numbers, op_rank, scatter_op_axis_idx
@@ -761,27 +742,6 @@
 
         # Build scalar start from indices ((1,), (1,1), … → squeeze to scalar)
         col_start_scalar_name = s.get_unique_name(f"{current_indices_name}_scalar_d2")
-<<<<<<< HEAD
-        s.add_node(
-            helper.make_node(
-                "Squeeze",
-                [
-                    current_indices_name,
-                    s.get_constant_name(
-                        np.array(
-                            [
-                                ax
-                                for ax, dim in enumerate(current_indices_shape_symbolic)
-                                if _are_dims_equal(dim, 1, s)
-                            ]
-                            or [0],
-                            dtype=np.int64,
-                        )
-                    ),
-                ],
-                [col_start_scalar_name],
-            )
-=======
         add_squeeze(
             s,
             current_indices_name,
@@ -793,7 +753,6 @@
             or [0],
             col_start_scalar_name,
             ctx="ColStartScalarD2"
->>>>>>> f6986192
         )
         _manually_ensure_shape_env_entry(
             s, col_start_scalar_name, (), final_indices_dtype_np, "ColStartScalarD2"
@@ -845,159 +804,12 @@
                 if i != upd_pos_for_scatter_axis
             )
             _manually_ensure_shape_env_entry(
-<<<<<<< HEAD
-                s,
-                picked_updates_name,
-                upd_shape_after_pick,
-                original_updates_dtype_np,
-                "Depth2PickScatterAxis",
-=======
                 s, picked_updates_name, upd_shape_after_pick, original_updates_dtype_np, "Depth2PickScatterAxis"
->>>>>>> f6986192
             )
             original_updates_name_val = picked_updates_name
             original_updates_shape_symbolic = upd_shape_after_pick
             # For the rest of the path we treat this as L = 1.
             L_sym, L_val = 1, 1
-<<<<<<< HEAD
-        else:
-            # 🔁 Use the window length from the **updates** tensor (not the operand).
-            # This preserves slice-update semantics when updates span only a subset
-            # of the operand along the scatter axis. Only fall back to operand if we
-            # truly cannot read/resolve L from updates.
-            if upd_pos_for_scatter_axis is not None:
-                L_sym_updates = original_updates_shape_symbolic[upd_pos_for_scatter_axis]
-                L_sym_operand = operand_shape_symbolic[scatter_op_axis_idx]
-
-                try:
-                    L_val_updates = _make_shape_concrete_for_prod((L_sym_updates,), s, "d2_L_from_updates")[0]
-                    L_val_operand = _make_shape_concrete_for_prod((L_sym_operand,), s, "d2_L_from_operand")[0]
-                    L_val = min(L_val_updates, L_val_operand)
-                    L_sym = min(L_sym_updates, L_sym_operand, key=lambda x: str(x))
-                except Exception as e:
-                    logger.warning(f"Fallback triggered due to error {e}. Using operand shape directly.")
-                    L_sym = L_sym_operand
-                    L_val = L_val_operand
-
-                
-                logger.info(
-                    f"Depth-2: Using L from updates axis pos {upd_pos_for_scatter_axis} → "
-                    f"L_sym={L_sym}, L_val={L_val}"
-                )
-            else:
-                # No mapping → let default path handle it.
-                logger.warning("Depth-2: no updates-axis mapping; falling back to default path.")
-
-
-        # --- Normalize updates to axis order (B, L, ...) for our depth-2 indices ---
-        # IMPORTANT: If updates come as (1, B, L, …), reordering first moves the 1 away
-        # from axis 0 and prevents the later squeeze-from-front optimization. That causes
-        # numerical mismatch in type-mismatch tests. So: if we detect a leading N=1 axis,
-        # skip this transpose entirely and let the later squeeze handle it.
-        has_leading_N = (
-            upd_rank == op_rank + 1
-            and _are_dims_equal(original_updates_shape_symbolic[0], 1, s)
-        )
-        if has_leading_N:
-            logger.info(
-                "Depth-2: Leading singleton N=1 detected on updates; "
-                "skipping transpose (will squeeze later)."
-            )
-        else:
-            # Map batch (operand axis 0) and the scatter axis -> updates axis positions.
-            pos_batch_in_updates = _map_operand_axis_to_updates_pos(
-                dimension_numbers, op_rank, 0
-            )
-            if pos_batch_in_updates is None:
-                # Best-effort fallback: many models already have B at 0
-                pos_batch_in_updates = 0
-
-            pos_L_in_updates = upd_pos_for_scatter_axis  # already computed above
-
-            if pos_L_in_updates is not None:
-                desired_perm = [pos_batch_in_updates, pos_L_in_updates] + [
-                    i for i in range(upd_rank)
-                    if i not in (pos_batch_in_updates, pos_L_in_updates)
-                ]
-                if desired_perm != list(range(upd_rank)):
-                    transposed_updates = s.get_unique_name(
-                        f"{original_updates_name_val}_to_BL"
-                    )
-                    s.add_node(
-                        helper.make_node(
-                            "Transpose",
-                            [original_updates_name_val],
-                            [transposed_updates],
-                            perm=desired_perm,
-                        )
-                    )
-                    original_updates_name_val = transposed_updates
-                    original_updates_shape_symbolic = tuple(
-                        original_updates_shape_symbolic[i] for i in desired_perm
-                    )
-                    _manually_ensure_shape_env_entry(
-                        s,
-                        original_updates_name_val,
-                        original_updates_shape_symbolic,
-                        original_updates_dtype_np,
-                        "Depth2TransposeUpdatesToBL",
-                    )
-                    logger.info(
-                        f"Depth-2: Reordered updates axes to (B,L,...) via perm={desired_perm}"
-                    )
-
-
-
-        # scalar L as a Constant tensor for arithmetic below
-        L_len_name = s.get_constant_name(np.array(L_val, dtype=np.int64))
-
-        # Unconditionally clamp the scalar start so the full window fits:
-        #   start ∈ [0, max(0, dim_size - L)]
-        # ORT rejects models with any statically-OOB ScatterND indices, so we
-        # enforce this even for PROMISE_IN_BOUNDS. Valid inputs are unchanged.
-        # Clamp policy for the scalar 'start':
-        #  • PROMISE/None → clamp the scalar to keep ORT happy even if callers pass OOB.
-        #  • CLIP         → do NOT clamp here; we clamp the *vector* below element-wise.
-        #  • FILL_OR_DROP → do NOT clamp here; later masking makes indices ORT-safe.
-        # Result for PROMISE/None:
-        #   start ∈ [0, max(0, dim_size - L)]
-        # ORT rejects models with statically-OOB ScatterND indices; for PROMISE/None
-        # we enforce this. For CLIP/FILL_OR_DROP we keep the scalar and fix things later.
-        if not (is_clip or is_fill_or_drop):
-            shape_op_name = s.get_unique_name("shape_op_d2")
-            s.add_node(helper.make_node("Shape", [final_operand_name], [shape_op_name]))
-            _manually_ensure_shape_env_entry(s, shape_op_name, (len(operand_shape_symbolic),), np.int64, "D2_StartClamp_ShapeOp")
-            dim_size_vec = s.get_unique_name("dim_size_vec_d2")
-            s.add_node(helper.make_node(
-                "Gather",
-                [shape_op_name, s.get_constant_name(np.array([scatter_op_axis_idx], dtype=np.int64))],
-                [dim_size_vec],
-                axis=0))
-            _manually_ensure_shape_env_entry(s, dim_size_vec, (1,), np.int64, "D2_StartClamp_DimSizeVec")
-            dim_size_name = s.get_unique_name("dim_size_d2")
-            s.add_node(helper.make_node(
-                "Squeeze",
-                [dim_size_vec, s.get_constant_name(np.array([0], dtype=np.int64))],
-                [dim_size_name]))
-            _manually_ensure_shape_env_entry(s, dim_size_name, (), np.int64, "D2_StartClamp_DimSize")
-            upper_name = s.get_unique_name("upper_start_d2")
-            s.add_node(helper.make_node("Sub", [dim_size_name, L_len_name], [upper_name]))
-            _manually_ensure_shape_env_entry(s, upper_name, (), np.int64, "D2_StartClamp_Upper")
-            zero64_name = s.get_constant_name(np.array(0, dtype=np.int64))
-            upper_nneg_name = s.get_unique_name("upper_nneg_d2")
-            s.add_node(helper.make_node("Max", [upper_name, zero64_name], [upper_nneg_name]))
-            _manually_ensure_shape_env_entry(s, upper_nneg_name, (), np.int64, "D2_StartClamp_UpperNneg")
-            tmp_nneg_name = s.get_unique_name("start_nneg_d2")
-            s.add_node(helper.make_node("Max", [col_start_scalar_name, zero64_name], [tmp_nneg_name]))
-            _manually_ensure_shape_env_entry(s, tmp_nneg_name, (), np.int64, "D2_StartClamp_StartNneg")
-            start_clamped_name = s.get_unique_name("start_clamped_d2")
-            s.add_node(helper.make_node("Min", [tmp_nneg_name, upper_nneg_name], [start_clamped_name]))
-            _manually_ensure_shape_env_entry(s, start_clamped_name, (), np.int64, "D2_StartClamp_StartClamped")
-            col_start_scalar_name = start_clamped_name
-        # else: keep the original scalar 'col_start_scalar_name' intact
-
-
-=======
             _final_updates_name_val_to_return = picked_updates_name
         else:
             # 🔁 Prefer L from **updates**, but if we cannot map the updates
@@ -1074,7 +886,6 @@
 
 
 
->>>>>>> f6986192
         # ----------------------------
         # END OF scalar start clamping
         # ----------------------------
@@ -1159,42 +970,6 @@
             s, add_start_name, (L_val,), np.int64, "AddStartColD2"
         )
 
-<<<<<<< HEAD
-        # NEW: under CLIP policy, also clamp the entire index vector to [0, dim_size-1]
-        #      (we already clamp the scalar start earlier to [0, dim_size-L])
-        if is_clip:
-            shape_op_name2 = s.get_unique_name("shape_op_d2_idxvec")
-            s.add_node(helper.make_node("Shape", [final_operand_name], [shape_op_name2]))
-            _manually_ensure_shape_env_entry(
-                s, shape_op_name2, (len(operand_shape_symbolic),), np.int64, "D2_ClipIdxVec_ShapeOp"
-            )
-            dim_size_vec2 = s.get_unique_name("dim_size_vec_d2_idxvec")
-            s.add_node(helper.make_node(
-                "Gather",
-                [shape_op_name2, s.get_constant_name(np.array([scatter_op_axis_idx], dtype=np.int64))],
-                [dim_size_vec2],
-                axis=0))
-            _manually_ensure_shape_env_entry(s, dim_size_vec2, (1,), np.int64, "D2_ClipIdxVec_DimSizeVec")
-            dim_size_scalar2 = s.get_unique_name("dim_size_d2_idxvec")
-            s.add_node(helper.make_node(
-                "Squeeze",
-                [dim_size_vec2, s.get_constant_name(np.array([0], dtype=np.int64))],
-                [dim_size_scalar2]))
-            _manually_ensure_shape_env_entry(s, dim_size_scalar2, (), np.int64, "D2_ClipIdxVec_DimSize")
-            max_valid_index_name = s.get_unique_name("max_valid_index_d2")
-            s.add_node(helper.make_node(
-                "Sub", [dim_size_scalar2, s.get_constant_name(np.array(1, dtype=np.int64))], [max_valid_index_name]))
-            _manually_ensure_shape_env_entry(s, max_valid_index_name, (), np.int64, "D2_ClipIdxVec_MaxValid")
-            clipped_add_start_name = s.get_unique_name("add_start_col_d2_clipped")
-            s.add_node(helper.make_node(
-                "Clip",
-                [add_start_name, s.get_constant_name(np.array(0, dtype=np.int64)), max_valid_index_name],
-                [clipped_add_start_name]))
-            _manually_ensure_shape_env_entry(s, clipped_add_start_name, (L_val,), np.int64, "D2_ClipIdxVec_Clipped")
-            add_start_name = clipped_add_start_name
-
-=======
->>>>>>> f6986192
         unsqueeze_l_name = s.get_unique_name("unsqueeze_l_d2")
         add_unsqueeze(
             s,
@@ -1297,22 +1072,12 @@
                 squeezed_updates_name = s.get_unique_name(
                     f"{original_updates_name_val}_squeeze_axis{squeeze_axis}_d2"
                 )
-<<<<<<< HEAD
-                s.add_node(
-                    helper.make_node(
-                        "Squeeze",
-                        [original_updates_name_val,
-                         s.get_constant_name(np.array([squeeze_axis], dtype=np.int64))],
-                        [squeezed_updates_name],
-                    )
-=======
                 add_squeeze(
                     s,
                     original_updates_name_val,
                     [squeeze_axis],
                     squeezed_updates_name,
                     ctx="Depth2SqueezeSingleton"
->>>>>>> f6986192
                 )
                 _manually_ensure_shape_env_entry(
                     s,
@@ -2058,11 +1823,7 @@
     # -----------------------------------------------------------------
     # If JAX asked for out‐of‐bounds entries to be dropped, mask them here
 
-<<<<<<< HEAD
-    # --- right before the FILL_OR_DROP block, after you’ve finalized names ---
-=======
     # --- right before the FILL_OR_DROP block, after you've finalized names ---
->>>>>>> f6986192
     # final_indices_name_to_return, _final_updates_name_val_to_return are decided here
     idx_sds = s.shape_env.get(final_indices_name_to_return)
     upd_sds = s.shape_env.get(_final_updates_name_val_to_return)
@@ -2077,12 +1838,8 @@
         or (isinstance(scatter_mode, str) and scatter_mode.upper() == "FILL_OR_DROP")
     )
 
-<<<<<<< HEAD
-    if is_fill_or_drop:
-=======
     apply_oob_mask = not is_clip  # PROMISE/None and FILL_OR_DROP → mask; CLIP handled by vector clip
     if apply_oob_mask:
->>>>>>> f6986192
         # ---------------- Step 1: build a boolean mask per *row* -----------
         op_aval = operand_v.aval
         op_rank = len(op_aval.shape)
@@ -2104,12 +1861,8 @@
         try:
             k = int(_make_shape_concrete_for_prod((idx_shape[-1],), s, "FOD_K")[0])
         except Exception:
-<<<<<<< HEAD
-            k = idx_shape[-1] if isinstance(idx_shape[-1], int) else len(scatter_dims)
-=======
             # very conservative fallback; but in our tests K is concrete (e.g., 2)
             k = len(dimension_numbers.scatter_dims_to_operand_dims) or 2
->>>>>>> f6986192
 
         # If our indices include the implicit batch axis we added (depth-2/3),
         # check that axis 0 as well.
@@ -2150,11 +1903,7 @@
         s.add_node(helper.make_node("Less", [final_indices_name_to_return, dim_limits_bc_name], [high_ok_name]))
         _manually_ensure_shape_env_entry(s, high_ok_name, idx_shape, np.bool_, "HighBoundsOK")
 
-<<<<<<< HEAD
-        # elementwise AND over K, still (B,L,K)
-=======
         # elementwise AND over K, still (B,L, …window…)
->>>>>>> f6986192
         both_ok_name = s.get_unique_name("both_bounds_ok")
         s.add_node(helper.make_node("And", [low_ok_name, high_ok_name], [both_ok_name]))
         _manually_ensure_shape_env_entry(s, both_ok_name, idx_shape, np.bool_, "BothBoundsOK")
@@ -2175,31 +1924,6 @@
         _manually_ensure_shape_env_entry(s, row_min_i64, row_ok_shape, np.int64, "RowMinI64")
         _manually_ensure_shape_env_entry(s, row_ok_name, row_ok_shape, np.bool_, "RowOK")
 
-<<<<<<< HEAD
-
-
-
-
-        # Broadcast row_ok to align with updates (B,L, …window…)
-        upd_rank = len(upd_shape)
-        if upd_rank >= 3:
-            # IMPORTANT: keep L at axis=1; add ones on axes [2..upd_rank-1]
-            axes_to_unsq = np.arange(2, upd_rank, dtype=np.int64)
-            row_ok_bc = s.get_unique_name("row_ok_bc")
-            s.add_node(helper.make_node("Unsqueeze",
-                                        [row_ok_name, s.get_constant_name(axes_to_unsq)],
-                                        [row_ok_bc]))
-            bc_shape = row_ok_shape + (1,) * (upd_rank - 2) # (B,L,1,1,...)
-            _manually_ensure_shape_env_entry(s, row_ok_bc, bc_shape, np.bool_, "RowOkBroadcast")
-            row_ok_name = row_ok_bc
-        # else: (B,L) already lines up with (B,L) for 2-D updates
-
-        # safe indices: zero-fill bad rows   (SHAPE = idx_shape)
-        safe_indices_name = s.get_unique_name("safe_indices")
-        s.add_node(helper.make_node("Where", [both_ok_name, final_indices_name_to_return, zero_tensor_name],
-                                    [safe_indices_name]))
-        _manually_ensure_shape_env_entry(s, safe_indices_name, idx_shape, np.int64, "SafeIndices")
-=======
         # ────────────────────────────────────────────────────────────────
         # NEW: full-window gating for depth-2/3 rewrites
         # JAX drops the *entire* window when it would go out of bounds (PROMISE/FILL_OR_DROP).
@@ -2303,7 +2027,6 @@
             out_name=s.get_unique_name("safe_indices"),
             context="FILL_OR_DROP_Indices",
         )
->>>>>>> f6986192
 
         # safe updates under different reductions:
         #  • add/mul/max/min -> use neutral constant (no-op under the reduction)
@@ -2314,13 +2037,6 @@
         if red_norm in ("add", "mul", "max", "min"):
             neutral_val = _get_neutral_value(red_norm, np_upd_dtype)
             neutral_updates_name = s.get_constant_name(neutral_val)
-<<<<<<< HEAD
-            safe_updates_name = s.get_unique_name("safe_updates")
-            s.add_node(helper.make_node("Where",
-                                        [row_ok_name, _final_updates_name_val_to_return, neutral_updates_name],
-                                        [safe_updates_name]))
-            _manually_ensure_shape_env_entry(s, safe_updates_name, upd_shape, np_upd_dtype, "SafeUpdates")
-=======
             safe_updates_name = emit_where_with_guardrails(
                 s,
                 row_ok_name,
@@ -2329,21 +2045,12 @@
                 out_name=s.get_unique_name("safe_updates"),
                 context="FILL_OR_DROP_UpdatesNeutral",
             )
->>>>>>> f6986192
         else:
             # replace/none semantics
             fallback_updates_name = s.get_unique_name("fallback_updates_old_value")
             s.add_node(helper.make_node("GatherND",
                                         [final_operand_name, safe_indices_name],
                                         [fallback_updates_name]))
-<<<<<<< HEAD
-            _manually_ensure_shape_env_entry(s, fallback_updates_name, upd_shape, np_upd_dtype, "FallbackOldUpdates")
-            safe_updates_name = s.get_unique_name("safe_updates")
-            s.add_node(helper.make_node("Where",
-                                        [row_ok_name, _final_updates_name_val_to_return, fallback_updates_name],
-                                        [safe_updates_name]))
-            _manually_ensure_shape_env_entry(s, safe_updates_name, upd_shape, np_upd_dtype, "SafeUpdates")
-=======
             # GatherND output = indices.shape[:-1] + data.shape[K:], where K = indices.shape[-1]
             try:
                 K_val = int(_make_shape_concrete_for_prod((idx_shape[-1],), s, "FOD_K_for_Gather")[0])
@@ -2362,7 +2069,6 @@
                 out_name=s.get_unique_name("safe_updates"),
                 context="FILL_OR_DROP_UpdatesReplace",
             )
->>>>>>> f6986192
 
         # return masked triplet
         final_indices_name_to_return = safe_indices_name

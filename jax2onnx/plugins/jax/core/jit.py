# jax2onnx/plugins/jax/core/jit.py

from __future__ import annotations

from types import SimpleNamespace
from typing import ClassVar

import numpy as np

import jax
<<<<<<< HEAD
=======

from jax._src import core as jcore
>>>>>>> 43a10efe
from jax2onnx.plugins._post_check_onnx_graph import expect_graph as EG
from jax2onnx.plugins.plugin_system import (
    PLUGIN_REGISTRY,
    PrimitiveLeafPlugin,
    register_primitive,
)


@register_primitive(
    jaxpr_primitive="jit",
    jax_doc="https://docs.jax.dev/en/latest/_autosummary/jax.jit.html",
    onnx=[],
    since="v0.9.0",
    context="primitives.core",
    component="jit_inline",
    testcases=[
        {
            "testcase": "jit_identity",
            "callable": lambda x: jax.jit(lambda y: y + 1)(x),
            "input_shapes": [(3,)],
            "post_check_onnx_graph": EG(
                [{"path": "Add:3", "inputs": {1: {"const": 1.0}}}],
                no_unused_inputs=True,
            ),
        }
    ],
)
class JitPlugin(PrimitiveLeafPlugin):
    """Inline the body of ``jit`` primitives into the active IR context."""

    _PRIM: ClassVar = None

    @staticmethod
    def _freshen_closed_jaxpr(closed):
        """Clone a ClosedJaxpr with fresh Vars so multiple jit bodies don't alias."""

        inner_jaxpr = getattr(closed, "jaxpr", closed)
        consts = getattr(closed, "consts", ())

        var_map: dict[jcore.Var, jcore.Var] = {}

        def _fresh_var(v):
            if not isinstance(v, jcore.Var):
                return v
            if v in var_map:
                return var_map[v]
            var_map[v] = jcore.Var(
                v.aval,
                getattr(v, "initial_qdd", None),
                getattr(v, "final_qdd", None),
            )
            return var_map[v]

        def _map_vars(seq):
            return [_fresh_var(v) for v in seq]

        constvars = _map_vars(inner_jaxpr.constvars)
        invars = _map_vars(inner_jaxpr.invars)
        outvars = _map_vars(inner_jaxpr.outvars)
        eqns = [
            eqn.replace(
                invars=_map_vars(eqn.invars),
                outvars=_map_vars(eqn.outvars),
            )
            for eqn in inner_jaxpr.eqns
        ]
        cloned = jcore.Jaxpr(
            constvars=constvars,
            invars=invars,
            outvars=outvars,
            eqns=eqns,
            effects=inner_jaxpr.effects,
            debug_info=inner_jaxpr.debug_info,
            is_high=getattr(inner_jaxpr, "is_high", False),
        )
        return jcore.ClosedJaxpr(cloned, consts)

    def lower(self, ctx, eqn):  # type: ignore[override]
        closed: SimpleNamespace | jcore.ClosedJaxpr | None = eqn.params.get(
            "call_jaxpr"
        )
        if closed is None:
            thunk = eqn.params.get("call_jaxpr_thunk")
            if thunk is not None:
                closed = thunk()
        if closed is None:
            maybe_jaxpr = eqn.params.get("jaxpr")
            # Newer JAX passes a ClosedJaxpr directly via `jaxpr`.
            if isinstance(maybe_jaxpr, jcore.ClosedJaxpr):
                closed = maybe_jaxpr
            elif maybe_jaxpr is not None:
                consts = eqn.params.get("consts", ())
                closed = SimpleNamespace(jaxpr=maybe_jaxpr, consts=consts)
        if closed is None:
            raise ValueError("jit lowering requires call_jaxpr parameter")

        fresh_closed = self._freshen_closed_jaxpr(
            closed
            if closed is not None
            else SimpleNamespace(
                jaxpr=getattr(closed, "jaxpr", closed),
                consts=eqn.params.get("consts", ()),
            )
        )
        inner_jaxpr = fresh_closed.jaxpr
        consts = fresh_closed.consts

        for const_var, const_val in zip(inner_jaxpr.constvars, consts):
            ctx.bind_const_for_var(const_var, np.asarray(const_val))

        for outer_var, inner_var in zip(eqn.invars, inner_jaxpr.invars):
            ctx.bind_value_for_var(inner_var, ctx.get_value_for_var(outer_var))

        for inner_eqn in inner_jaxpr.eqns:
            prim_name = inner_eqn.primitive.name
            plugin = PLUGIN_REGISTRY.get(prim_name)
            if plugin is None:
                raise NotImplementedError(
                    f"[jit] No plugins registered for primitive '{prim_name}' inside jit body"
                )
            plugin.lower(ctx, inner_eqn)

        for outer_var, inner_var in zip(eqn.outvars, inner_jaxpr.outvars):
            ctx.bind_value_for_var(outer_var, ctx.get_value_for_var(inner_var))<|MERGE_RESOLUTION|>--- conflicted
+++ resolved
@@ -8,11 +8,8 @@
 import numpy as np
 
 import jax
-<<<<<<< HEAD
-=======
-
-from jax._src import core as jcore
->>>>>>> 43a10efe
+ 
+from jax._src import core as jcore 
 from jax2onnx.plugins._post_check_onnx_graph import expect_graph as EG
 from jax2onnx.plugins.plugin_system import (
     PLUGIN_REGISTRY,

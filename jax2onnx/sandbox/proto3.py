--- conflicted
+++ resolved
@@ -6,11 +6,7 @@
 from onnx import ModelProto
 
 # Replace with the actual path to your ONNX model
-<<<<<<< HEAD
-onnx_model_path = "docs/onnx/primitives/nnx/dropout_call_params.onnx"
-=======
 onnx_model_path = "docs/onnx/primitives/lax/scatter_set_axis0.onnx"
->>>>>>> 9c621914
 # Example using one of the previous models:
 # onnx_model_path = "function_with_intermediate_shape.onnx"
 
